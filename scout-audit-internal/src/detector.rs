#[cfg(feature = "lint_helper")]
extern crate rustc_driver;
#[cfg(feature = "lint_helper")]
extern crate rustc_errors;
#[cfg(feature = "lint_helper")]
extern crate rustc_lint;
#[cfg(feature = "lint_helper")]
extern crate rustc_span;

mod lint_message;

<<<<<<< HEAD
#[cfg(feature = "lint_helper")]
use clippy_utils::diagnostics::{
    span_lint as span_lint_clippy, span_lint_and_help as span_lint_and_help_clippy,
};
=======
>>>>>>> 0fe033e1
use lint_message::*;
#[cfg(feature = "lint_helper")]
use rustc_lint::{Lint, LintContext};
#[cfg(feature = "lint_helper")]
use rustc_span::Span;
/*use scout_audit_clippy_utils::diagnostics::{
    span_lint as span_lint_clippy, span_lint_and_help as span_lint_and_help_clippy,
};*/
#[cfg(feature = "lint_helper")]
use serde_json::json;
use strum::{Display, EnumIter};

/// Available detectors.
#[derive(Debug, Display, Clone, EnumIter, PartialEq, Eq, Hash)]
#[strum(serialize_all = "kebab-case")]
pub enum Detector {
<<<<<<< HEAD
    OverflowCheck,
=======
    DivideBeforeMultiply,
    UnsafeExpect,
>>>>>>> 0fe033e1
}

impl Detector {
    /// Returns the lint message for the detector.
    pub const fn get_lint_message(&self) -> &'static str {
        match self {
<<<<<<< HEAD
            Detector::OverflowCheck => OVERFLOW_CHECK,
=======
            Detector::DivideBeforeMultiply => DIVIDE_BEFORE_MULTIPLY_LINT_MESSAGE,
            Detector::UnsafeExpect => UNSAFE_EXPECT_LINT_MESSAGE,
>>>>>>> 0fe033e1
        }
    }

    #[cfg(feature = "lint_helper")]
    pub fn span_lint_and_help<T: LintContext>(
        &self,
        cx: &T,
        lint: &'static Lint,
        span: Span,
        help: &str,
    ) {
        print_scout_output(*lint, span);
        span_lint_and_help_clippy(cx, lint, span, self.get_lint_message(), None, help);
    }

    #[cfg(feature = "lint_helper")]
    pub fn span_lint<T: LintContext>(&self, cx: &T, lint: &'static Lint, span: Span) {
        print_scout_output(*lint, span);
        span_lint_clippy(cx, lint, span, self.get_lint_message());
    }
}

#[cfg(feature = "lint_helper")]
fn print_scout_output(lint: Lint, span: Span) {
    let span_debug_string: Vec<String> = format!("{:?}", span)
        .split(':')
        .map(|s| s.trim().to_string())
        .collect();

    let no_span_detectors = ["OVERFLOW_CHECK"];

    if no_span_detectors.contains(&lint.name.to_owned().as_str()) {
        let span = json!({
            "physicalLocation": {
                "artifactLocation": {
                    "uri": "Cargo.toml",
                },
                "region": {
                    "startLine": 1,
                    "startColumn": 1,
                    "endLine": 1,
                    "endColumn": 1,
                }
            }
        });

        println!("scout-internal:{}@{}", lint.name, span);
        return;
    }

    let span = json!({
        "physicalLocation": {
            "artifactLocation": {
                "uri": span_debug_string[0],
            },
            "region": {
                "startLine": span_debug_string[1].parse::<i32>().unwrap(),
                "startColumn": span_debug_string[2].parse::<i32>().unwrap(),
                "endLine": span_debug_string[3].parse::<i32>().unwrap(),
                "endColumn": span_debug_string[4].split(' ').collect::<Vec<&str>>()[0].trim().parse::<i32>().unwrap(),            }
        }
    });
    println!("scout-internal:{}@{}", lint.name, span);
}<|MERGE_RESOLUTION|>--- conflicted
+++ resolved
@@ -9,21 +9,15 @@
 
 mod lint_message;
 
-<<<<<<< HEAD
-#[cfg(feature = "lint_helper")]
-use clippy_utils::diagnostics::{
-    span_lint as span_lint_clippy, span_lint_and_help as span_lint_and_help_clippy,
-};
-=======
->>>>>>> 0fe033e1
 use lint_message::*;
 #[cfg(feature = "lint_helper")]
 use rustc_lint::{Lint, LintContext};
 #[cfg(feature = "lint_helper")]
 use rustc_span::Span;
-/*use scout_audit_clippy_utils::diagnostics::{
+#[cfg(feature = "lint_helper")]
+use scout_audit_clippy_utils::diagnostics::{
     span_lint as span_lint_clippy, span_lint_and_help as span_lint_and_help_clippy,
-};*/
+};
 #[cfg(feature = "lint_helper")]
 use serde_json::json;
 use strum::{Display, EnumIter};
@@ -32,24 +26,16 @@
 #[derive(Debug, Display, Clone, EnumIter, PartialEq, Eq, Hash)]
 #[strum(serialize_all = "kebab-case")]
 pub enum Detector {
-<<<<<<< HEAD
-    OverflowCheck,
-=======
     DivideBeforeMultiply,
     UnsafeExpect,
->>>>>>> 0fe033e1
 }
 
 impl Detector {
     /// Returns the lint message for the detector.
     pub const fn get_lint_message(&self) -> &'static str {
         match self {
-<<<<<<< HEAD
-            Detector::OverflowCheck => OVERFLOW_CHECK,
-=======
             Detector::DivideBeforeMultiply => DIVIDE_BEFORE_MULTIPLY_LINT_MESSAGE,
             Detector::UnsafeExpect => UNSAFE_EXPECT_LINT_MESSAGE,
->>>>>>> 0fe033e1
         }
     }
 
