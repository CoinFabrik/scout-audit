--- conflicted
+++ resolved
@@ -34,11 +34,8 @@
     InsufficientlyRandomValues,
     OverflowCheck,
     SetContractStorage,
-<<<<<<< HEAD
+    SorobanVersion,
     UnprotectedMappingOperation,
-=======
-    SorobanVersion,
->>>>>>> ba109838
     UnprotectedUpdateCurrentContractWasm,
     UnsafeExpect,
     UnsafeUnwrap,
@@ -50,20 +47,17 @@
         match self {
             Detector::AvoidCoreMemForget => AVOID_CORE_MEM_FORGET_LINT_MESSAGE,
             Detector::AvoidPanicError => AVOID_PANIC_ERROR_LINT_MESSAGE,
+            Detector::AvoidUnsafeBlock => AVOID_UNSAFE_BLOCK_LINT_MESSAGE,
             Detector::DivideBeforeMultiply => DIVIDE_BEFORE_MULTIPLY_LINT_MESSAGE,
             Detector::DosUnboundedOperation => DOS_UNBOUNDED_OPERATION_LINT_MESSAGE,
             Detector::InsufficientlyRandomValues => INSUFFICIENTLY_RANDOM_VALUES_LINT_MESSAGE,
             Detector::OverflowCheck => OVERFLOW_CHECK_LINT_MESSAGE,
             Detector::SetContractStorage => SET_CONTRACT_STORAGE_LINT_MESSAGE,
-<<<<<<< HEAD
+            Detector::SorobanVersion => SOROBAN_VERSION_LINT_MESSAGE,
             Detector::UnprotectedMappingOperation => UNPROTECTED_MAPPING_OPERATION_LINT_MESSAGE,
-=======
-            Detector::SorobanVersion => SOROBAN_VERSION_LINT_MESSAGE,
->>>>>>> ba109838
             Detector::UnprotectedUpdateCurrentContractWasm => {
                 UNPROTECTED_UPDATE_CURRENT_CONTRACT_LINT_MESSAGE
             }
-            Detector::AvoidUnsafeBlock => AVOID_UNSAFE_BLOCK_LINT_MESSAGE,
             Detector::UnsafeExpect => UNSAFE_EXPECT_LINT_MESSAGE,
             Detector::UnsafeUnwrap => UNSAFE_UNWRAP_LINT_MESSAGE,
         }
