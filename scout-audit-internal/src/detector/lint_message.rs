<<<<<<< HEAD
pub const OVERFLOW_CHECK: &str = "Use `overflow-checks = true` in Cargo.toml profile";
=======
pub const DIVIDE_BEFORE_MULTIPLY_LINT_MESSAGE: &str =
    "Division before multiplication might result in a loss of precision";
pub const UNSAFE_EXPECT_LINT_MESSAGE: &str = "Unsafe usage of `expect`";
>>>>>>> 0fe033e1
<|MERGE_RESOLUTION|>--- conflicted
+++ resolved
@@ -1,7 +1,4 @@
-<<<<<<< HEAD
-pub const OVERFLOW_CHECK: &str = "Use `overflow-checks = true` in Cargo.toml profile";
-=======
 pub const DIVIDE_BEFORE_MULTIPLY_LINT_MESSAGE: &str =
     "Division before multiplication might result in a loss of precision";
 pub const UNSAFE_EXPECT_LINT_MESSAGE: &str = "Unsafe usage of `expect`";
->>>>>>> 0fe033e1
+pub const OVERFLOW_CHECK: &str = "Use `overflow-checks = true` in Cargo.toml profile";