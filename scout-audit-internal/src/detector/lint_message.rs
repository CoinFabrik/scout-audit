pub const AVOID_CORE_MEM_FORGET_LINT_MESSAGE: &str =
    "Use the `let _ = ...` pattern or `.drop()` method to forget the value";
pub const AVOID_UNSAFE_BLOCK_LINT_MESSAGE: &str =
    "Avoid using unsafe blocks as it may lead to undefined behavior";
pub const INSUFFICIENTLY_RANDOM_VALUES_LINT_MESSAGE: &str =
    "Use env.prng() to generate random numbers, and remember that all random numbers are under the control of validators";
pub const AVOID_PANIC_ERROR_LINT_MESSAGE: &str = "The panic! macro is used to stop execution when a condition is not met. Even when this does not break the execution of the contract, it is recommended to use Result instead of panic! because it will stop the execution of the caller contract";
pub const DIVIDE_BEFORE_MULTIPLY_LINT_MESSAGE: &str =
    "Division before multiplication might result in a loss of precision";
pub const DOS_UNBOUNDED_OPERATION_LINT_MESSAGE: &str =
        "In order to prevent a single transaction from consuming all the gas in a block, unbounded operations must be avoided";
pub const OVERFLOW_CHECK_LINT_MESSAGE: &str = "Use `overflow-checks = true` in Cargo.toml profile";
pub const SET_CONTRACT_STORAGE_LINT_MESSAGE:&str = "Abitrary users should not have control over keys because it implies writing any value of left mapping, lazy variable, or the main struct of the contract located in position 0 of the storage";
<<<<<<< HEAD
pub const UNPROTECTED_MAPPING_OPERATION_LINT_MESSAGE: &str =
    "This mapping operation is called without access control on a different key than the caller's address";
=======
pub const SOROBAN_VERSION_LINT_MESSAGE: &str = "Use the latest version of Soroban";
>>>>>>> ba109838
pub const UNPROTECTED_UPDATE_CURRENT_CONTRACT_LINT_MESSAGE: &str =
    "This update_current_contract_wasm is called without access control";
pub const UNSAFE_EXPECT_LINT_MESSAGE: &str = "Unsafe usage of `expect`";
pub const UNSAFE_UNWRAP_LINT_MESSAGE: &str = "Unsafe usage of `unwrap`";<|MERGE_RESOLUTION|>--- conflicted
+++ resolved
@@ -11,12 +11,9 @@
         "In order to prevent a single transaction from consuming all the gas in a block, unbounded operations must be avoided";
 pub const OVERFLOW_CHECK_LINT_MESSAGE: &str = "Use `overflow-checks = true` in Cargo.toml profile";
 pub const SET_CONTRACT_STORAGE_LINT_MESSAGE:&str = "Abitrary users should not have control over keys because it implies writing any value of left mapping, lazy variable, or the main struct of the contract located in position 0 of the storage";
-<<<<<<< HEAD
+pub const SOROBAN_VERSION_LINT_MESSAGE: &str = "Use the latest version of Soroban";
 pub const UNPROTECTED_MAPPING_OPERATION_LINT_MESSAGE: &str =
     "This mapping operation is called without access control on a different key than the caller's address";
-=======
-pub const SOROBAN_VERSION_LINT_MESSAGE: &str = "Use the latest version of Soroban";
->>>>>>> ba109838
 pub const UNPROTECTED_UPDATE_CURRENT_CONTRACT_LINT_MESSAGE: &str =
     "This update_current_contract_wasm is called without access control";
 pub const UNSAFE_EXPECT_LINT_MESSAGE: &str = "Unsafe usage of `expect`";
