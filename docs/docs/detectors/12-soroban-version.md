--- conflicted
+++ resolved
@@ -1,19 +1,19 @@
 # Soroban version
 
-## Description 
+## Description
 
 - Category: `Best practices`
 - Severity: `Enhacement`
 - Detector: [`soroban-version`](https://github.com/CoinFabrik/scout-soroban/tree/main/detectors/soroban-version)
-- Test Cases: [`soroban-version-1`](https://github.com/CoinFabrik/scout-soroban/tree/main/test-cases/soroban-version/soroban-version-1) 
+- Test Cases: [`soroban-version-1`](https://github.com/CoinFabrik/scout-soroban/tree/main/test-cases/soroban-version/soroban-version-1)
 
 Using an outdated version of Soroban can lead to issues in our contract. It's a good practice to use the latest version.
 
-## Why is this bad? 
+## Why is this bad?
 
 Using an old version of Soroban can be dangerous, as it may have bugs or security issues.
 
-## Issue example 
+## Issue example
 
 
 Consider the following `Cargo.toml`:
@@ -38,13 +38,8 @@
     // Use the latest version available.
     soroban-sdk = { workspace = true }
 
-<<<<<<< HEAD
-[dev-dependencies]
-soroban-sdk = { version = "=20.0.0", features = ["testutils"] }
-=======
     [dev_dependencies]
-    soroban-sdk = { workspace = true, features = ["testutils"] }    
->>>>>>> f4e43768
+    soroban-sdk = { workspace = true, features = ["testutils"] }
 ```
 
 The remediated code example can be found [here](https://github.com/CoinFabrik/scout-soroban/tree/main/test-cases/soroban-version/soroban-version-1/remediated-example)
@@ -58,4 +53,3 @@
 - [Floating Pragma](https://swcregistry.io/docs/SWC-103/)
 - [outdated Compiler Version](https://swcregistry.io/docs/SWC-102/)
 
-    