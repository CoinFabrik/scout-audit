---
sidebar_position: 2
---

# Vulnerabilities

This section lists relevant security-related issues typically introduced during the development of smart contracts. The list, though non-exhaustive, features highly relevant items. Each issue is assigned a severity label based on the taxonomy presented below.

## Vulnerability Severity

This severity classification, although arbitrary, has been used in hundreds
of security audits and helps to understand the vulnerabilities we introduce
and measure the utility of this proof of concept.

- **Critical**: These issues seriously compromise the system and must be addressed immediately.
- **Medium**: These are potentially exploitable issues which might represent
  a security risk in the near future. We suggest fixing them as soon as possible.
- **Minor**: These issues represent problems that are relatively small or difficult to exploit, but might be exploited in combination with other issues. These kinds of issues do not block deployments in production environments. They should be taken into account and fixed when possible.
- **Enhancement**: This class relates to issues stemming from deviations from best practices or stylistic conventions, which could escalate into higher-priority issues due to other changes. For instance, these issues may lead to development errors in future updates.

## Vulnerability Categories

We follow with a taxonomy of Vulnerabilities. Many "top vulnerability" lists
can be found covering Ethereum/Solidity smart contracts. This list below is
used by the Coinfabrik Audit Team, when source code (security) audits in
Ethereum/Solidity, Stacks/Clarity, Algorand/PyTEAL /TEAL, Solana/RUST, etc.
The team discusses the creation of the list in this
[blogpost](https://blog.coinfabrik.com/analysis-categories/).

| Category                       | Description                                                                                       |
| ------------------------------ | ------------------------------------------------------------------------------------------------- |
| Arithmetic                     | Proper usage of arithmetic and number representation.                                             |
| Assembly Usage                 | Detailed analysis of implementations using assembly.                                              |
| Authorization                  | Vulnerabilities related to insufficient access control or incorrect authorization implementation. |
| Best practices                 | Conventions and best practices for improved code quality and vulnerability prevention.            |
| Block attributes               | Appropriate usage of block attributes, especially when used as a source of randomness.            |
| Centralization                 | Analysis of centralization and single points of failure.                                          |
| Denial of Service              | Denial of service. attacks.                                                                       |
| Gas Usage                      | Performance issues, enhancements and vulnerabilities related to use of gas.                       |
| Known Bugs                     | Known issues that remain unresolved.                                                              |
| MEV                            | Patterns that could lead to the exploitation of Maximal Extractable Value.                        |
| Privacy                        | Patterns revealing sensible user or state data.                                                   |
| Reentrancy                     | Consistency of contract state under recursive calls.                                              |
| Unexpected transfers           | Contract behavior under unexpected or forced transfers of tokens.                                 |
| Upgradability                  | Proxy patterns and upgradable smart contracts.                                                    |
| Validations and error handling | Handling of errors, exceptions and parameters.                                                    |

We used the above Vulnerability Categories, along with common examples of vulnerabilities detected within each category in other blockchains, as a guideline for finding and developing vulnerable examples of Stellar Soroban smart contracts.

## Vulnerability Classes

As a result of our research, we have so far identified 4 types of vulnerabilities.

What follows is a description of each vulnerability in the context of Stellar Soroban smart contracts. In each case, we have produced at least one [test-case](https://github.com/CoinFabrik/scout-soroban/tree/main/test-cases) smart contract that exposes one of these vulnerabilities.

Check our
[test-cases](https://github.com/CoinFabrik/scout-soroban/tree/main/test-cases)
for code examples of these vulnerabilities and their respective remediations.


### Divide before multiply

This vulnerability class relates to the order of operations in Rust, specifically in integer arithmetic. Performing a division operation before a multiplication can lead to a loss of precision. This issue becomes significant in programs like smart contracts where numerical precision is crucial.

This vulnerability falls under the [Arithmetic](#vulnerability-categories) category
and has a Medium Severity.


### Unsafe unrwap

This vulnerability class pertains to the inappropriate usage of the `unwrap` method in Rust, which is commonly employed for error handling. The `unwrap` method retrieves the inner value of an `Option` or `Result`, but if an error or `None` occurs, it triggers a panic and crashes the program.

This vulnerability again falls under the [Validations and error handling](#vulnerability-categories) category and has a Medium severity.

In our example, we consider an contract that utilizes the `unwrap` method to retrieve the balance of an account from a mapping. If there is no entry for the specified account, the contract will panic and abruptly halt execution, opening avenues for malicious exploitation.


### Unsafe expect

In Rust, the `expect` method is commonly used for error handling. It retrieves the value from a `Result` or `Option` and panics with a specified error message if an error occurs. However, using `expect` can lead to unexpected program crashes.

This vulnerability falls under the [Validations and error handling](#vulnerability-categories) category
and has a Medium severity.

In our example, we see an exploit scenario involving a contract using the `expect` method in a function that retrieves the balance of an account. If there is no entry for the account, the contract panics and halts execution, enabling malicious exploitation.

### Integer overflow or underflow

This type of vulnerability occurs when an arithmetic operation attempts to
create a numeric value that is outside the valid range in substrate, e.g,
a `u8` unsigned integer can be at most _M:=2^8-1=255_, hence the sum `M+1`
produces an overflow.

An overflow/underflow is typically caught and generates an error. When it
is not caught, the operation will result in an inexact result which could
lead to serious problems.

We classified this type of vulnerability under
the [Arithmetic](#vulnerability-categories) category and assigned it a
Critical severity.

In the context of Soroban, we found that this vulnerability could only be
realized if `overflow-checks` is set to `False` in the `[profile.release]` section of the `Cargo.toml`.
Notwithstanding, there are contexts where developers do turn off checks for
valid reasons and hence the reason for including this vulnerability in the
list.


### Insufficiently random values

Using block attributes like ledger `timestamp()` and ledger `sequence()` for random number generation in Soroban smart contracts is not recommended due to the predictability of these values. Block attributes are publicly visible and deterministic, making it easy for malicious actors to anticipate their values and manipulate outcomes to their advantage. Furthermore, validators could potentially influence these attributes, further exacerbating the risk of manipulation. For truly random number generation, it's important to use a source that is both unpredictable and external to the blockchain environment, reducing the potential for malicious exploitation.

This vulnerability again falls under the [Block attributes](#vulnerability-categories) category
and has a Critical severity.

### Unprotected update of current contract wasm

If users are allowed to call `update_current_contract_wasm()`, they can intentionally modify the contract behaviour, leading to the loss of all associated data/tokens and functionalities given by this contract or by others that depend on it. To prevent this, the function should be restricted to administrators or authorized users only.

This vulnerability falls under the [Authorization](#vulnerability-categories) category and has a Critical severity.

### Avoid core::mem::forget

The `core::mem::forget` function is used to forget about a value without running its destructor. This could lead to memory leaks and logic errors.

We classified this issue, a deviation from best practices which could have
security implications, under the [Best practices](#vulnerability-categories) category and assigned it an Enhancement severity.

### Set contract storage

Smart contracts can store important information in memory which changes through the contract's lifecycle. Changes happen via user interaction with the smart contract. An _unauthorized_ set contract storage vulnerability happens when a smart contract call allows a user to set or modify contract memory when they were not supposed to be authorized.

Common practice is to have functions with the ability to change
security-relevant values in memory to be only accessible to specific roles,
e.g, only an admin can call the function `reset()` which resets auction values.
When this does not happen, arbitrary users may alter memory which may impose
great damage to the smart contract users.

In `Soroban`, the method `env.storage()` can be used
to modify the contract storage under a given key. When a smart contract uses
this method, the contract needs to check if the caller should be able to
alter this storage. If this does not happen, an arbitary caller may modify
balances and other relevant contract storage.

We classified this type of vulnerability under
the [Authorization](#vulnerability-categories) category and assigned it a
Critical severity.

### Avoid panic error

The use of the `panic!` macro to stop execution when a condition is not met is
useful for testing and prototyping but should be avoided in production code.
Using `Result` as the return type for functions that can fail is the idiomatic
way to handle errors in Rust.

We classified this issue, a deviation from best practices which could have
security implications, under the [Validations and error handling](#vulnerability-categories) category and assigned it an Enhancement severity.

### Avoid unsafe block

The use of `unsafe` blocks in Rust is generally discouraged due to the potential risks it poses to the safety and reliability of the code. Rust's primary appeal lies in its ability to provide memory safety guarantees, which are largely enforced through its ownership and type systems. When you enter an `unsafe` block, you're effectively bypassing these safety checks. This can lead to various issues, such as undefined behavior, memory leaks, or security vulnerabilities. These blocks require the programmer to manually ensure that memory is correctly managed and accessed, which is prone to human error and can be challenging even for experienced developers. Therefore, unsafe blocks should only be used when absolutely necessary and when the safety of the operations within can be assured.

We classified this issue, a deviation from best practices which could have
security implications, under the [Validations and error handling](#vulnerability-categories) category and assigned it a Critical severity.

### DoS unbounded operation

Each block in Soroban Stellar has an upper bound on the amount of gas
that can be spent, and thus the amount of computation that can be done. This
is the Block Gas Limit. If the gas spent by a function call on a Soroban smart
contract exceeds this limit, the transaction will fail. Sometimes it is the
case that the contract logic allows a malicious user to modify conditions
so that other users are forced to exhaust gas on standard function calls.

In order to prevent a single transaction from consuming all the gas in a block,
unbounded operations must be avoided. This includes loops that do not have a
bounded number of iterations, and recursive calls.

A denial of service vulnerability allows the exploiter to hamper the
availability of a service rendered by the smart contract. In the context
of Soroban smart contracts, it can be caused by the exhaustion of gas,
storage space, or other failures in the contract's logic.

We classified this type of vulnerability under
the [Denial of Service](#vulnerability-categories) category and assigned it a
Medium severity.

### Soroban version

Using an old version of Soroban can be dangerous, as it may have bugs or security issues. Use the latest version available.

We classified this issue, a deviation from best practices which could have
security implications, under the [Best practices](#vulnerability-categories) category and assigned it an Enhancement severity.

### Unused return enum

`Rust` messages can return a `Result` `enum` with a custom error type. This is
useful for the caller to know what went wrong when the message fails. The
definition of the `Result` type enum consists of two variants: Ok and Err. If
any of the variants is not used, the code could be simplified or it could imply
a bug.

We put this vulnerability under the [Validations and error handling category](#vulnerability-categories)
<<<<<<< HEAD
with a Minor Severity.

### Assert violation

The assert! macro is used in Rust to ensure that a certain condition holds true at a certain point in your code. The `assert!` macro can cause the contract to panic. Therefore, the detector suggests replacing `assert!` constructs with `Error` enum structures.

This vulnerability falls under the category [Validations and error handling](#vulnerability-categories) and has an Enhancement Severity.
=======
with a Minor severity.

###  Iterators-over-indexing

Accessing a vector by index is slower than using an iterator. Also, if the index is out of bounds, it will panic. 

This could lead to potential integer overflow vulnerabilities, which would trigger a panic in debug builds or wrap in release mode, jeopardizing the integrity and security of the smart contract. Additionally, failing to verify the existence of data in storage before operations could result in unexpected errors or runtime failures, compromising the reliability of the contract execution.

This vulnerability falls under the [Best practices](#vulnerability-categories) category and has an Enhancement severity.
>>>>>>> c29fdcb4
<|MERGE_RESOLUTION|>--- conflicted
+++ resolved
@@ -200,23 +200,19 @@
 any of the variants is not used, the code could be simplified or it could imply
 a bug.
 
-We put this vulnerability under the [Validations and error handling category](#vulnerability-categories)
-<<<<<<< HEAD
-with a Minor Severity.
+We put this vulnerability under the [Validations and error handling category](#vulnerability-categories) with a Minor severity.
+
+###  Iterators-over-indexing
+
+Accessing a vector by index is slower than using an iterator. Also, if the index is out of bounds, it will panic. 
+
+This could lead to potential integer overflow vulnerabilities, which would trigger a panic in debug builds or wrap in release mode, jeopardizing the integrity and security of the smart contract. Additionally, failing to verify the existence of data in storage before operations could result in unexpected errors or runtime failures, compromising the reliability of the contract execution.
+
+This vulnerability falls under the [Best practices](#vulnerability-categories) category and has an Enhancement severity.
 
 ### Assert violation
 
 The assert! macro is used in Rust to ensure that a certain condition holds true at a certain point in your code. The `assert!` macro can cause the contract to panic. Therefore, the detector suggests replacing `assert!` constructs with `Error` enum structures.
 
-This vulnerability falls under the category [Validations and error handling](#vulnerability-categories) and has an Enhancement Severity.
-=======
-with a Minor severity.
-
-###  Iterators-over-indexing
-
-Accessing a vector by index is slower than using an iterator. Also, if the index is out of bounds, it will panic. 
-
-This could lead to potential integer overflow vulnerabilities, which would trigger a panic in debug builds or wrap in release mode, jeopardizing the integrity and security of the smart contract. Additionally, failing to verify the existence of data in storage before operations could result in unexpected errors or runtime failures, compromising the reliability of the contract execution.
-
-This vulnerability falls under the [Best practices](#vulnerability-categories) category and has an Enhancement severity.
->>>>>>> c29fdcb4
+This vulnerability falls under the category [Validations and error handling](#vulnerability-categories) and has an Enhancement severity.
+
