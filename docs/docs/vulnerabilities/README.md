--- conflicted
+++ resolved
@@ -222,14 +222,13 @@
 
 This vulnerability falls under the [Validations and error handling category](#vulnerability-categories) and assigned it a Critical severity.
 
-<<<<<<< HEAD
 ### Unrestricted transfer from
 
 In a smart contract, allowing unrestricted `transfer_from` operations poses a significant vulnerability. When `from` arguments for that function is provided directly by the user, this might enable the withdrawal of funds from any actor with token approval on the contract. This could result in unauthorized transfers and loss of funds. To mitigate this vulnerability, instead of allowing an arbitrary `from` address, the `from` address should be restricted.
 
 This vulnerability falls under the [Validations and error handling](#vulnerability-categories) category
 and has a Critical severity.
-=======
+
 ### DoS unexpected revert with vector
 
 Another type of Denial of Service attack is called unexpected revert. It occurs
@@ -242,5 +241,4 @@
 storage limit problems.
 
 This vulnerability again falls under the [Denial of Service](#vulnerability-categories) category
-and has a Medium severity.
->>>>>>> a9114c3e
+and has a Medium severity.