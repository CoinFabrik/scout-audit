--- conflicted
+++ resolved
@@ -222,16 +222,6 @@
 
 This vulnerability falls under the [Validations and error handling category](#vulnerability-categories) and assigned it a Critical severity.
 
-<<<<<<< HEAD
-### Zero or test address
-
-The assignment of the zero address to a variable in a smart contract represents a critical vulnerability because it can lead to loss of control over the contract. This stems from the fact that the zero address does not have an associated private key, which means it's impossible to claim ownership, rendering any contract assets or functions permanently inaccessible.
-
-Assigning a test address can also have similar implications, including the loss of access or granting access to a malicious actor if its private keys are not handled with care.
-
-This vulnerability falls under the [Validations and error handling](#vulnerability-categories) category
-and has a Medium severity.
-=======
 ### Unrestricted transfer from
 
 In a smart contract, allowing unrestricted `transfer_from` operations poses a significant vulnerability. When `from` arguments for that function is provided directly by the user, this might enable the withdrawal of funds from any actor with token approval on the contract. This could result in unauthorized transfers and loss of funds. To mitigate this vulnerability, instead of allowing an arbitrary `from` address, the `from` address should be restricted.
@@ -258,4 +248,12 @@
 The use of certain methods (`get`, `get_unchecked`, `try_get_unchecked`) on a `Map` object in the Soroban environment without appropriate error handling can lead to potential runtime panics. This vulnerability stems from accessing the map's values with keys that may not exist, without using safer alternatives that check the existence of the key. Such practices can compromise the robustness of the smart contract by causing it to terminate unexpectedly, which may lead to denial of service or inconsistent state within the contract.
 
 This vulnerability falls under the [Validations and error handling category](#vulnerability-categories) category and is assigned a Medium severity level.
->>>>>>> 5604c714
+
+### Zero or test address
+
+The assignment of the zero address to a variable in a smart contract represents a critical vulnerability because it can lead to loss of control over the contract. This stems from the fact that the zero address does not have an associated private key, which means it's impossible to claim ownership, rendering any contract assets or functions permanently inaccessible.
+
+Assigning a test address can also have similar implications, including the loss of access or granting access to a malicious actor if its private keys are not handled with care.
+
+This vulnerability falls under the [Validations and error handling](#vulnerability-categories) category
+and has a Medium severity.