--- conflicted
+++ resolved
@@ -275,7 +275,27 @@
 
 Check the following [documentation](14-unrestricted-transfer-from.md) for a more detailed explanation of this vulnerability class.
 
-<<<<<<< HEAD
+### 15 - Assert violation
+
+The `assert!` macro is used in Rust to ensure that a certain condition holds true at a certain point in your code. If the condition does not hold, then the assert! macro will cause the program to panic. This is a problem, as seen in [panic-error](#4-panic-error)
+
+We classified this issue, a deviation from best practices which could have
+security implications, under the [Validations and error handling](#vulnerability-categories) category and assigned it an Enhancement severity.
+
+### 16 - Avoid core::mem::forget
+
+The `core::mem::forget` function is used to forget about a value without running its destructor. This could lead to memory leaks and logic errors.
+
+We classified this issue, a deviation from best practices which could have
+security implications, under the [Best practices](#vulnerability-categories) category and assigned it an Enhancement severity.
+
+### 17 - Avoid format! macro
+
+The `format!` macro is used to create a String from a given set of arguments. This macro is not recommended, it is better to use a custom error type enum.
+
+We classified this issue, a deviation from best practices which could have
+security implications, under the [Validations and error handling](#vulnerability-categories) category and assigned it an Enhancement severity.
+
 ### 18 - Unprotected seld destruct
 
 If users are allowed to call `terminate_contract`, they can intentionally or accidentally destroy the contract, leading to the loss of all associated data and functionalities given by this contract or by others that depend on it. To prevent this, the function should be restricted to administrators or authorized users only.
@@ -284,32 +304,10 @@
 and has a Critical severity.
 
 Check the following [documentation](18-unprotected-self-destruct.md) for a more detailed explanation of this vulnerability class.
-=======
-### 15 - Assert violation
-
-The `assert!` macro is used in Rust to ensure that a certain condition holds true at a certain point in your code. If the condition does not hold, then the assert! macro will cause the program to panic. This is a problem, as seen in [panic-error](#4-panic-error)
-
-We classified this issue, a deviation from best practices which could have
-security implications, under the [Validations and error handling](#vulnerability-categories) category and assigned it an Enhancement severity.
-
-### 16 - Avoid core::mem::forget
-
-The `core::mem::forget` function is used to forget about a value without running its destructor. This could lead to memory leaks and logic errors.
-
-We classified this issue, a deviation from best practices which could have
-security implications, under the [Best practices](#vulnerability-categories) category and assigned it an Enhancement severity.
-
-### 17 - Avoid format! macro
-
-The `format!` macro is used to create a String from a given set of arguments. This macro is not recommended, it is better to use a custom error type enum.
-
-We classified this issue, a deviation from best practices which could have
-security implications, under the [Validations and error handling](#vulnerability-categories) category and assigned it an Enhancement severity.
 
 ### 19 - Iterators over indexing
 
 The use of iterators over indexing is a best practice that should be followed in Rust. This is because accessing a vector by index is slower than using an iterator. Also, if the index is out of bounds, it will panic.
 
 We classified this issue, a deviation from best practices which could have
-security implications, under the [Best practices](#vulnerability-categories) category and assigned it an Enhancement severity.
->>>>>>> 1b86032d
+security implications, under the [Best practices](#vulnerability-categories) category and assigned it an Enhancement severity.