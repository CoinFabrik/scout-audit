--- conflicted
+++ resolved
@@ -200,30 +200,24 @@
 any of the variants is not used, the code could be simplified or it could imply
 a bug.
 
-<<<<<<< HEAD
-We put this vulnerability under the [Validations and error handling category](#vulnerability-categories)
-with a Minor Severity.
+We put this vulnerability under the [Validations and error handling category](#vulnerability-categories) with a Minor severity.
+
+###  Iterators-over-indexing
+
+Accessing a vector by index is slower than using an iterator. Also, if the index is out of bounds, it will panic. 
+
+This could lead to potential integer overflow vulnerabilities, which would trigger a panic in debug builds or wrap in release mode, jeopardizing the integrity and security of the smart contract. Additionally, failing to verify the existence of data in storage before operations could result in unexpected errors or runtime failures, compromising the reliability of the contract execution.
+
+This vulnerability falls under the [Best practices](#vulnerability-categories) category and has an Enhancement severity.
+
+### Assert violation
+
+The assert! macro is used in Rust to ensure that a certain condition holds true at a certain point in your code. The `assert!` macro can cause the contract to panic. Therefore, the detector suggests replacing `assert!` constructs with `Error` enum structures.
+
+This vulnerability falls under the category [Validations and error handling](#vulnerability-categories) and has an Enhancement severity.
 
 ### Unprotected mapping operation
 
 Modifying mappings with an arbitrary key given by the user could lead to unintented modifications of critical data, modifying data belonging to other users, causing denial of service, unathorized access, and other potential issues.
 
 This vulnerability falls under the [Validations and error handling category](#vulnerability-categories) and assigned it a Critical severity.
-=======
-We put this vulnerability under the [Validations and error handling category](#vulnerability-categories) with a Minor severity.
-
-###  Iterators-over-indexing
-
-Accessing a vector by index is slower than using an iterator. Also, if the index is out of bounds, it will panic. 
-
-This could lead to potential integer overflow vulnerabilities, which would trigger a panic in debug builds or wrap in release mode, jeopardizing the integrity and security of the smart contract. Additionally, failing to verify the existence of data in storage before operations could result in unexpected errors or runtime failures, compromising the reliability of the contract execution.
-
-This vulnerability falls under the [Best practices](#vulnerability-categories) category and has an Enhancement severity.
-
-### Assert violation
-
-The assert! macro is used in Rust to ensure that a certain condition holds true at a certain point in your code. The `assert!` macro can cause the contract to panic. Therefore, the detector suggests replacing `assert!` constructs with `Error` enum structures.
-
-This vulnerability falls under the category [Validations and error handling](#vulnerability-categories) and has an Enhancement severity.
-
->>>>>>> 663d14d1
