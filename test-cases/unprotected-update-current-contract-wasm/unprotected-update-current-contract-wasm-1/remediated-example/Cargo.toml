
[package]
edition = "2021"
name = "unprotected-update-current-contract-wasm-remediated-1"
version = "0.1.0"

[lib]
crate-type = ["cdylib"]

[dependencies]
soroban-sdk = { workspace = true }

[dev_dependencies]
soroban-sdk = { workspace = true, features = ["testutils"] }

[features]
<<<<<<< HEAD
testutils = ["soroban-sdk/testutils"]

[profile.release]
codegen-units = 1
debug = 0
debug-assertions = false
lto = true
opt-level = "z"
overflow-checks = true
panic = "abort"
strip = "symbols"

[profile.release-with-logs]
debug-assertions = true
inherits = "release"
=======
testutils = ["soroban-sdk/testutils"]
>>>>>>> fd4bae21
<|MERGE_RESOLUTION|>--- conflicted
+++ resolved
@@ -14,22 +14,4 @@
 soroban-sdk = { workspace = true, features = ["testutils"] }
 
 [features]
-<<<<<<< HEAD
-testutils = ["soroban-sdk/testutils"]
-
-[profile.release]
-codegen-units = 1
-debug = 0
-debug-assertions = false
-lto = true
-opt-level = "z"
-overflow-checks = true
-panic = "abort"
-strip = "symbols"
-
-[profile.release-with-logs]
-debug-assertions = true
-inherits = "release"
-=======
-testutils = ["soroban-sdk/testutils"]
->>>>>>> fd4bae21
+testutils = ["soroban-sdk/testutils"]