--- conflicted
+++ resolved
@@ -35,7 +35,6 @@
           token: ${{ secrets.GITHUB_TOKEN }}
 
   upload-binaries:
-    name: Upload binaries
     strategy:
       matrix:
         include:
@@ -55,27 +54,13 @@
       - name: Checkout code
         uses: actions/checkout@v3
 
-<<<<<<< HEAD
-      - name: Set up Rust
-        uses: actions-rs/toolchain@v1
-        with:
-          toolchain: stable
-          override: true
-
-      - name: Publish binary
-=======
       - name: Build and publish
->>>>>>> fb65c418
         uses: taiki-e/upload-rust-binary-action@v1
         with:
           toolchain: ${{ matrix.t }}
           manifest_path: apps/cargo-scout-audit/Cargo.toml
           bin: cargo-scout-audit
-<<<<<<< HEAD
           archive: cargo-scout-audit-${{ github.ref_name }}-${{ matrix.t }}-${{ matrix.o }}
-=======
-          archive: cargo-scout-audit-${{ github.ref_name }}-${{ matrix.os }}
->>>>>>> fb65c418
           tar: unix
           zip: windows
           token: ${{ secrets.GITHUB_TOKEN }}