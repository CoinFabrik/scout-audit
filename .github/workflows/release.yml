name: Release

on:
  push:
    tags:
      - "v*.*.*"

env:
  CARGO_TERM_COLOR: always

jobs:
  release:
    name: Release
    runs-on: ubuntu-latest
    steps:
      - uses: actions/checkout@v3

      #- name: Login to crates.io
      #  run: echo ${{ secrets.CRATES_TOKEN }} | cargo login

      #- name: Publish to crates.io
      #  run: python scripts/publish-to-crates-io.py

      - name: Create release notes
        run: sed -n '/^## ${{ github.ref_name }}/,/^## v/{/^## ${{ github.ref_name }}/p; /^## v/!p;}' CHANGELOG.md | awk 'NF {print $0}' | tee body.md

      - name: Create release
        uses: softprops/action-gh-release@v1
        with:
          tag_name: ${{ github.ref }}
          name: ${{ github.ref_name }}
          body_path: body.md
          draft: false
          prerelease: ${{ contains(github.ref, 'pre') || contains(github.ref, 'rc') }}
          token: ${{ secrets.GITHUB_TOKEN }}

  upload-binaries:
    strategy:
      matrix:
        include:
<<<<<<< HEAD
          - { o: macos-latest, t: x86_64-apple-darwin }
          - { o: macos-latest, t: x86_64h-apple-darwin }
          - { o: macos-latest, t: aarch64-apple-darwin }
          - { o: ubuntu-latest, t: x86_64-unknown-linux-gnu }
          - { o: ubuntu-latest, t: aarch64-unknown-linux-gnu }
          - { o: ubuntu-latest, t: x86_64-unknown-linux-musl }
          - { o: ubuntu-latest, t: aarch64-unknown-linux-musl }
          - { o: windows-latest, t: x86_64-pc-windows-msvc }
          - { o: windows-latest, t: aarch64-pc-windows-msvc }
    name: Upload binaries
=======
          - { o: macos-latest,   t: x86_64-apple-darwin                              }
          - { o: macos-latest,   t: x86_64h-apple-darwin                             }
          - { o: macos-latest,   t: aarch64-apple-darwin                             }
          - { o: ubuntu-latest,  t: x86_64-unknown-linux-gnu                         }
          - { o: ubuntu-latest,  t: aarch64-unknown-linux-gnu                        }
          - { o: ubuntu-latest,  t: x86_64-unknown-linux-musl                        }
          - { o: ubuntu-latest,  t: aarch64-unknown-linux-musl                       }
          - { o: windows-latest, t: x86_64-pc-windows-msvc                           }
          - { o: windows-latest, t: aarch64-pc-windows-msvc                          }
    name: ${{ matrix.t }}
>>>>>>> 9fac0b09
    runs-on: ${{ matrix.o }}
    needs: release
    steps:
      - name: Checkout code
        uses: actions/checkout@v3

      - name: Build and publish
        uses: taiki-e/upload-rust-binary-action@v1
        with:
          toolchain: ${{ matrix.t }}
          manifest_path: apps/cargo-scout-audit/Cargo.toml
          bin: cargo-scout-audit
          archive: cargo-scout-audit-${{ github.ref_name }}-${{ matrix.t }}-${{ matrix.o }}
          tar: unix
          zip: windows
          token: ${{ secrets.GITHUB_TOKEN }}<|MERGE_RESOLUTION|>--- conflicted
+++ resolved
@@ -38,18 +38,6 @@
     strategy:
       matrix:
         include:
-<<<<<<< HEAD
-          - { o: macos-latest, t: x86_64-apple-darwin }
-          - { o: macos-latest, t: x86_64h-apple-darwin }
-          - { o: macos-latest, t: aarch64-apple-darwin }
-          - { o: ubuntu-latest, t: x86_64-unknown-linux-gnu }
-          - { o: ubuntu-latest, t: aarch64-unknown-linux-gnu }
-          - { o: ubuntu-latest, t: x86_64-unknown-linux-musl }
-          - { o: ubuntu-latest, t: aarch64-unknown-linux-musl }
-          - { o: windows-latest, t: x86_64-pc-windows-msvc }
-          - { o: windows-latest, t: aarch64-pc-windows-msvc }
-    name: Upload binaries
-=======
           - { o: macos-latest,   t: x86_64-apple-darwin                              }
           - { o: macos-latest,   t: x86_64h-apple-darwin                             }
           - { o: macos-latest,   t: aarch64-apple-darwin                             }
@@ -59,8 +47,7 @@
           - { o: ubuntu-latest,  t: aarch64-unknown-linux-musl                       }
           - { o: windows-latest, t: x86_64-pc-windows-msvc                           }
           - { o: windows-latest, t: aarch64-pc-windows-msvc                          }
-    name: ${{ matrix.t }}
->>>>>>> 9fac0b09
+    name: Upload binaries
     runs-on: ${{ matrix.o }}
     needs: release
     steps:
