name: Test Detectors

on:
  pull_request:
    paths:
      - "detectors/**"
      - "test-cases/**"
      - "scripts/**"

env:
  CARGO_TERM_COLOR: always
  RUST_BACKTRACE: full
  PYTHONUNBUFFERED: 1

jobs:
  validate-detectors:
    name: Validate
    runs-on: ubuntu-latest
    outputs:
      status: ${{ job.status }}
    steps:
      - name: Checkout repository
        uses: actions/checkout@v4

      - name: Set up Python
        uses: actions/setup-python@v5
        with:
          python-version: "3.10"

      - name: Install dependencies
        run: pip install fuzzywuzzy

      - name: Validate detectors
        run: python scripts/validate-detectors.py

  build:
    name: Build
    needs: validate-detectors
    strategy:
      matrix:
        os:
          - ubuntu-latest
          - macos-latest
    runs-on: ${{ matrix.os }}
    steps:
      - name: Checkout repository
        uses: actions/checkout@v4

      - name: Cache cargo dependencies and tool versions
        uses: actions/cache@v4
        with:
          path: |
            ~/.cargo
            ~/.rustup
          key: ${{ runner.os }}-tests-${{ hashFiles('**/Cargo.lock') }}
          restore-keys: ${{ runner.os }}-tests-

      - name: Install Rust nightly
        run: rustup install nightly-2023-12-16

      - name: Install dylint, dylint-link and cargo-scout-audit
        run: cargo +nightly-2023-12-16 install cargo-dylint dylint-link cargo-scout-audit

      - name: Determine build status and write to file
        run: echo "${{ job.status }}" > status-${{ matrix.os }}.txt

      - name: Upload build status artifact
        uses: actions/upload-artifact@v4
        with:
          name: build-status-${{ matrix.os }}
          path: status-${{ matrix.os }}.txt

  prepare-detector-matrix:
    name: Prepare Detector Matrix
    runs-on: ubuntu-latest
    needs: build
    outputs:
      matrix: ${{ steps.set-matrix.outputs.matrix }}
    steps:
      - name: Checkout repository
        uses: actions/checkout@v4

      - id: set-matrix
        working-directory: test-cases
        run: |
          matrix=$(find . -mindepth 1 -maxdepth 1 -type d -exec basename {} \; | jq -R -cs 'split("\n")[:-1]')
          echo "Matrix: $matrix"
          echo "matrix=$matrix" >> $GITHUB_OUTPUT

  test:
    name: Test detector
    needs: [build, prepare-detector-matrix]
    strategy:
      fail-fast: false
      matrix:
        os:
          - ubuntu-latest
          - macos-latest
<<<<<<< HEAD
        test:
          [
            "avoid-core-mem-forget",
            "avoid-panic-error",
            "avoid-unsafe-block",
            "divide-before-multiply",
            "dos-unbounded-operation",
            "insufficiently-random-values",
            "overflow-check",
            "set-contract-storage",
            "unprotected-mapping-operation",
            "unprotected-update-current-contract-wasm",
            "unsafe-expect",
            "unsafe-unwrap",
            "unused-return-enum",
          ]
=======
        detector: ${{fromJson(needs.prepare-detector-matrix.outputs.matrix)}}
>>>>>>> 44b98036
    runs-on: ${{ matrix.os }}
    outputs:
      status: ${{ job.status }}
    steps:
      - name: Checkout repository
        uses: actions/checkout@v4

      - name: Set up Python
        uses: actions/setup-python@v5
        with:
          python-version: "3.10"

      - name: Cache cargo dependencies and tool versions
        uses: actions/cache@v4
        with:
          path: |
            ~/.cargo
            ~/.rustup
          key: ${{ runner.os }}-tests-${{ hashFiles('**/Cargo.lock') }}
          restore-keys: ${{ runner.os }}-tests-

      - name: Run unit and integration tests
        run: python scripts/run-tests.py --detector=${{ matrix.detector }}

  comment-on-pr:
    name: Comment on PR
    runs-on: ubuntu-latest
    if: ${{ always() }}
    needs: [validate-detectors, build, test]
    steps:
      - name: Download build status artifacts
        uses: actions/download-artifact@v4

      - name: Read Ubuntu build status
        id: ubuntu_status
        working-directory: build-status-ubuntu-latest
        run: echo "status=$(cat status-ubuntu-latest.txt)" >> $GITHUB_OUTPUT

      - name: Read macOS build status
        id: macos_status
        working-directory: build-status-macos-latest
        run: echo "status=$(cat status-macos-latest.txt)" >> $GITHUB_OUTPUT

      - name: Find comment
        id: find_comment
        uses: peter-evans/find-comment@v3
        with:
          issue-number: ${{ github.event.pull_request.number }}
          body-includes: "🎉 **Test Detectors Workflow Summary** 🎉"

      - name: Create or Update PR Comment
        uses: peter-evans/create-or-update-comment@v4.0.0
        with:
          token: ${{ secrets.GITHUB_TOKEN }}
          comment-id: ${{ steps.find_comment.outputs.comment-id }}
          edit-mode: replace
          issue-number: ${{ github.event.pull_request.number }}
          body: |
            🎉 **Test Detectors Workflow Summary** 🎉

            | Component               | Status |
            |-------------------------|--------|
            | Detector Validation     | ${{ (needs.validate-detectors.outputs.status == 'success' && '✅ Successful') || '❌ Failed' }} |
            | Build on Ubuntu         | ${{ (steps.ubuntu_status.outputs.status == 'success' && '✅ Successful') || '❌ Failed' }} |
            | Build on macOS          | ${{ (steps.macos_status.outputs.status == 'success' && '✅ Successful') || '❌ Failed' }} |
            | Tests Execution         | ${{ (needs.test.outputs.status == 'success' && '✅ Successful') || '❌ Failed' }} |

            The workflow has completed. Great job! 🚀<|MERGE_RESOLUTION|>--- conflicted
+++ resolved
@@ -96,26 +96,7 @@
         os:
           - ubuntu-latest
           - macos-latest
-<<<<<<< HEAD
-        test:
-          [
-            "avoid-core-mem-forget",
-            "avoid-panic-error",
-            "avoid-unsafe-block",
-            "divide-before-multiply",
-            "dos-unbounded-operation",
-            "insufficiently-random-values",
-            "overflow-check",
-            "set-contract-storage",
-            "unprotected-mapping-operation",
-            "unprotected-update-current-contract-wasm",
-            "unsafe-expect",
-            "unsafe-unwrap",
-            "unused-return-enum",
-          ]
-=======
         detector: ${{fromJson(needs.prepare-detector-matrix.outputs.matrix)}}
->>>>>>> 44b98036
     runs-on: ${{ matrix.os }}
     outputs:
       status: ${{ job.status }}
