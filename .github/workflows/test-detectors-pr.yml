--- conflicted
+++ resolved
@@ -165,10 +165,5 @@
             | Detector Validation     | ${{ (needs.validate-detectors.outputs.status == 'success' && '✅ Successful') || '❌ Failed' }} |
             | Build on Ubuntu         | ${{ (steps.ubuntu_status.outputs.status == 'success' && '✅ Successful') || '❌ Failed' }} |
             | Tests Execution         | ${{ (needs.test.outputs.status == 'success' && '✅ Successful') || '❌ Failed' }} |
-<<<<<<< HEAD
-=======
-
-            The workflow has completed. Great job! 🚀
->>>>>>> 8b9d48da
 
             The workflow has completed. Great job! 🚀