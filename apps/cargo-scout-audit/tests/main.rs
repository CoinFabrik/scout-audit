--- conflicted
+++ resolved
@@ -203,26 +203,6 @@
         Ok(())
     }
 
-<<<<<<< HEAD
-    // Slow tests module
-    mod slow {
-        use super::*;
-
-        #[test]
-        fn test_scout_soroban_coverage() {
-            // Given
-            let scout_opts = Scout {
-                manifest_path: Some("./tests/test-cases/avoid-unsafe-block/Cargo.toml".into()),
-                force_fallback: true,
-                ..Scout::default()
-            };
-
-            // When
-            let result = run_scout(scout_opts);
-
-            // Then
-            assert!(result.is_ok());
-=======
     #[test]
     fn test_finding_presence() {
         let scout_opts = Scout {
@@ -289,7 +269,28 @@
         for &(name, count) in expected.iter() {
             let actual = *counts.get(name).unwrap_or(&0);
             assert!(actual == count, "Scout should return exactly {count} {name} for the test contract, but it returned {actual}");
->>>>>>> 17b850a5
+        }
+    }
+
+
+    // Slow tests module
+    mod slow {
+        use super::*;
+
+        #[test]
+        fn test_scout_soroban_coverage() {
+            // Given
+            let scout_opts = Scout {
+                manifest_path: Some("./tests/test-cases/avoid-unsafe-block/Cargo.toml".into()),
+                force_fallback: true,
+                ..Scout::default()
+            };
+
+            // When
+            let result = run_scout(scout_opts);
+
+            // Then
+            assert!(result.is_ok());
         }
     }
 }