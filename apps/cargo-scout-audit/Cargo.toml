--- conflicted
+++ resolved
@@ -20,11 +20,7 @@
 name = "cargo-scout-audit"
 readme = "../../README.md"
 repository = "https://github.com/coinfabrik/scout-audit"
-<<<<<<< HEAD
 version = "0.3.1"
-=======
-version = "0.3.0"
->>>>>>> 5558b885
 
 [lib]
 path = "src/lib.rs"
