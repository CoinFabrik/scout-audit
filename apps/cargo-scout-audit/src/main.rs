<<<<<<< HEAD
use core::panic;
use std::{fs, path::PathBuf};

use cargo::Config;
use cargo_metadata::MetadataCommand;
use clap::{Parser, Subcommand, ValueEnum};
use dylint::Dylint;
use utils::detectors::{get_excluded_detectors, get_filtered_detectors, list_detectors};
use utils::output::{format_into_html, format_into_json, format_into_sarif};

use crate::detectors::Detectors;

mod detectors;
mod utils;

#[derive(Debug, Parser)]
#[clap(display_name = "cargo")]
struct Cli {
    #[clap(subcommand)]
    subcmd: CargoSubCommand,
}

#[derive(Debug, Subcommand)]
enum CargoSubCommand {
    ScoutAudit(Scout),
}
#[derive(Debug, Clone, ValueEnum, PartialEq)]
enum OutputFormat {
    Text,
    Json,
    Html,
    Sarif,
}

#[derive(Debug, Parser, Clone)]
#[command(author, version, about, long_about = None)]
struct Scout {
    #[clap(short, long, value_name = "path", help = "Path to Cargo.toml.")]
    manifest_path: Option<String>,

    // Exlude detectors
    #[clap(
        short,
        long,
        value_name = "detector/s",
        help = "Exclude the given detectors, separated by commas."
    )]
    exclude: Option<String>,

    // Filter by detectors
    #[clap(
        short,
        long,
        value_name = "detector/s",
        help = "Filter by the given detectors, separated by commas."
    )]
    filter: Option<String>,

    // List all the available detectors
    #[clap(short, long, help = "List all the available detectors")]
    list_detectors: bool,

    #[clap(last = true, help = "Arguments for `cargo check`")]
    args: Vec<String>,

    #[clap(
        short,
        long,
        value_name = "type",
        help = "Sets the output type",
        default_value = "text"
    )]
    output_format: OutputFormat,

    #[clap(long, value_name = "path", help = "Path to the output file.")]
    output_path: Option<String>,
}
=======
use cargo_scout_audit::startup::{run_scout, CargoSubCommand, Cli};
use clap::Parser;
>>>>>>> b207f316

fn main() {
    env_logger::init();

    let cli = Cli::parse();
    match cli.subcmd {
        CargoSubCommand::ScoutAudit(opts) => run_scout(opts),
    }
<<<<<<< HEAD
}

fn run_scout(opts: Scout) {
    env_logger::init();

    if opts.filter.is_some() && opts.exclude.is_some() {
        panic!("You can't use `--exclude` and `--filter` at the same time.");
    }

    let mut metadata = MetadataCommand::new();
    if opts.manifest_path.is_some() {
        metadata.manifest_path(opts.manifest_path.clone().unwrap());
    }
    let metadata = metadata.exec().expect("Failed to get metadata");

    let cargo_config = Config::default().expect("Failed to get config");
    let detectors_config =
        detectors::get_detectors_configuration().expect("Failed to get detectors configuration");

    let detectors = Detectors::new(cargo_config, detectors_config, metadata);

    let detectors_names = detectors
        .get_detector_names()
        .expect("Failed to build detectors");

    if opts.list_detectors {
        list_detectors(detectors_names).expect("Failed to list detectors");
        return;
    }

    let used_detectors: Vec<String> = if opts.filter.is_some() {
        get_filtered_detectors(opts.clone().filter.unwrap(), detectors_names).unwrap()
    } else if opts.exclude.is_some() {
        get_excluded_detectors(opts.clone().exclude.unwrap(), detectors_names).unwrap()
    } else {
        detectors_names
    };

    let detectors_paths = detectors
        .build(used_detectors)
        .expect("Failed to build detectors");

    run_dylint(detectors_paths, opts).expect("Failed to run dylint");
}

fn run_dylint(detectors_paths: Vec<PathBuf>, opts: Scout) -> anyhow::Result<()> {
    let paths: Vec<String> = detectors_paths
        .iter()
        .map(|path| path.to_string_lossy().to_string())
        .collect();

    let mut options = Dylint {
        paths,
        args: opts.args,
        manifest_path: opts.manifest_path,
        pipe_stdout: opts.output_path.clone(),
        pipe_stderr: opts.output_path.clone(),
        ..Default::default()
    };

    let stderr_temp_file = tempfile::NamedTempFile::new()?;
    let stdout_temp_file = tempfile::NamedTempFile::new()?;

    if let Some(out_path) = &opts.output_path {
        let path = PathBuf::from(&out_path);
        if path.is_dir() {
            panic!("The output path can't be a directory.");
        }
    }

    if opts.output_path.is_some() || opts.output_format != OutputFormat::Text {
        options.pipe_stderr = Some(stderr_temp_file.path().to_str().unwrap().to_string());
        options.pipe_stdout = Some(stdout_temp_file.path().to_str().unwrap().to_string());
    }

    // If there is a need to exclude or filter by detector, the dylint tool needs to be recompiled.
    // TODO: improve detector system so that doing this isn't necessary.
    if opts.exclude.is_some() || opts.filter.is_some() {
        let target_dylint_path = match &options.manifest_path {
            Some(manifest_path) => {
                let manifest_path = PathBuf::from(manifest_path);
                let manifest_path_parent = manifest_path
                    .parent()
                    .expect("Error getting manifest path parent");
                manifest_path_parent.join("target").join("dylint")
            }
            None => std::env::current_dir()
                .expect("Failed to get current dir")
                .join("target")
                .join("dylint"),
        };
        if target_dylint_path.exists() {
            fs::remove_dir_all(target_dylint_path).expect("Error removing target/dylint directory");
        }
    }

    dylint::run(&options)?;

    let mut stderr_file = fs::File::open(stderr_temp_file.path())?;
    let mut _stdout_file = fs::File::open(stdout_temp_file.path())?;

    match opts.output_format {
        OutputFormat::Json => {
            let mut json_file = match &opts.output_path {
                Some(path) => fs::File::create(path)?,
                None => fs::File::create("report.json")?,
            };
            std::io::Write::write_all(&mut json_file, format_into_json(stderr_file)?.as_bytes())?;
        }
        OutputFormat::Html => {
            let mut html_file = match &opts.output_path {
                Some(path) => fs::File::create(path)?,
                None => fs::File::create("report.html")?,
            };
            std::io::Write::write_all(&mut html_file, format_into_html(stderr_file)?.as_bytes())?;
        }
        OutputFormat::Text => {
            let mut txt_file = match &opts.output_path {
                Some(path) => fs::File::create(path)?,
                None => fs::File::create("report.txt")?,
            };
            std::io::copy(&mut stderr_file, &mut txt_file)?;
        }
        OutputFormat::Sarif => {
            let mut sarif_file = match &opts.output_path {
                Some(path) => fs::File::create(path)?,
                None => fs::File::create("report.sarif")?,
            };
            std::io::Write::write_all(&mut sarif_file, format_into_sarif(stderr_file)?.as_bytes())?;
        }
    }

    stderr_temp_file.close()?;
    stdout_temp_file.close()?;

    Ok(())
=======
>>>>>>> b207f316
}<|MERGE_RESOLUTION|>--- conflicted
+++ resolved
@@ -1,85 +1,5 @@
-<<<<<<< HEAD
-use core::panic;
-use std::{fs, path::PathBuf};
-
-use cargo::Config;
-use cargo_metadata::MetadataCommand;
-use clap::{Parser, Subcommand, ValueEnum};
-use dylint::Dylint;
-use utils::detectors::{get_excluded_detectors, get_filtered_detectors, list_detectors};
-use utils::output::{format_into_html, format_into_json, format_into_sarif};
-
-use crate::detectors::Detectors;
-
-mod detectors;
-mod utils;
-
-#[derive(Debug, Parser)]
-#[clap(display_name = "cargo")]
-struct Cli {
-    #[clap(subcommand)]
-    subcmd: CargoSubCommand,
-}
-
-#[derive(Debug, Subcommand)]
-enum CargoSubCommand {
-    ScoutAudit(Scout),
-}
-#[derive(Debug, Clone, ValueEnum, PartialEq)]
-enum OutputFormat {
-    Text,
-    Json,
-    Html,
-    Sarif,
-}
-
-#[derive(Debug, Parser, Clone)]
-#[command(author, version, about, long_about = None)]
-struct Scout {
-    #[clap(short, long, value_name = "path", help = "Path to Cargo.toml.")]
-    manifest_path: Option<String>,
-
-    // Exlude detectors
-    #[clap(
-        short,
-        long,
-        value_name = "detector/s",
-        help = "Exclude the given detectors, separated by commas."
-    )]
-    exclude: Option<String>,
-
-    // Filter by detectors
-    #[clap(
-        short,
-        long,
-        value_name = "detector/s",
-        help = "Filter by the given detectors, separated by commas."
-    )]
-    filter: Option<String>,
-
-    // List all the available detectors
-    #[clap(short, long, help = "List all the available detectors")]
-    list_detectors: bool,
-
-    #[clap(last = true, help = "Arguments for `cargo check`")]
-    args: Vec<String>,
-
-    #[clap(
-        short,
-        long,
-        value_name = "type",
-        help = "Sets the output type",
-        default_value = "text"
-    )]
-    output_format: OutputFormat,
-
-    #[clap(long, value_name = "path", help = "Path to the output file.")]
-    output_path: Option<String>,
-}
-=======
 use cargo_scout_audit::startup::{run_scout, CargoSubCommand, Cli};
 use clap::Parser;
->>>>>>> b207f316
 
 fn main() {
     env_logger::init();
@@ -88,143 +8,4 @@
     match cli.subcmd {
         CargoSubCommand::ScoutAudit(opts) => run_scout(opts),
     }
-<<<<<<< HEAD
-}
-
-fn run_scout(opts: Scout) {
-    env_logger::init();
-
-    if opts.filter.is_some() && opts.exclude.is_some() {
-        panic!("You can't use `--exclude` and `--filter` at the same time.");
-    }
-
-    let mut metadata = MetadataCommand::new();
-    if opts.manifest_path.is_some() {
-        metadata.manifest_path(opts.manifest_path.clone().unwrap());
-    }
-    let metadata = metadata.exec().expect("Failed to get metadata");
-
-    let cargo_config = Config::default().expect("Failed to get config");
-    let detectors_config =
-        detectors::get_detectors_configuration().expect("Failed to get detectors configuration");
-
-    let detectors = Detectors::new(cargo_config, detectors_config, metadata);
-
-    let detectors_names = detectors
-        .get_detector_names()
-        .expect("Failed to build detectors");
-
-    if opts.list_detectors {
-        list_detectors(detectors_names).expect("Failed to list detectors");
-        return;
-    }
-
-    let used_detectors: Vec<String> = if opts.filter.is_some() {
-        get_filtered_detectors(opts.clone().filter.unwrap(), detectors_names).unwrap()
-    } else if opts.exclude.is_some() {
-        get_excluded_detectors(opts.clone().exclude.unwrap(), detectors_names).unwrap()
-    } else {
-        detectors_names
-    };
-
-    let detectors_paths = detectors
-        .build(used_detectors)
-        .expect("Failed to build detectors");
-
-    run_dylint(detectors_paths, opts).expect("Failed to run dylint");
-}
-
-fn run_dylint(detectors_paths: Vec<PathBuf>, opts: Scout) -> anyhow::Result<()> {
-    let paths: Vec<String> = detectors_paths
-        .iter()
-        .map(|path| path.to_string_lossy().to_string())
-        .collect();
-
-    let mut options = Dylint {
-        paths,
-        args: opts.args,
-        manifest_path: opts.manifest_path,
-        pipe_stdout: opts.output_path.clone(),
-        pipe_stderr: opts.output_path.clone(),
-        ..Default::default()
-    };
-
-    let stderr_temp_file = tempfile::NamedTempFile::new()?;
-    let stdout_temp_file = tempfile::NamedTempFile::new()?;
-
-    if let Some(out_path) = &opts.output_path {
-        let path = PathBuf::from(&out_path);
-        if path.is_dir() {
-            panic!("The output path can't be a directory.");
-        }
-    }
-
-    if opts.output_path.is_some() || opts.output_format != OutputFormat::Text {
-        options.pipe_stderr = Some(stderr_temp_file.path().to_str().unwrap().to_string());
-        options.pipe_stdout = Some(stdout_temp_file.path().to_str().unwrap().to_string());
-    }
-
-    // If there is a need to exclude or filter by detector, the dylint tool needs to be recompiled.
-    // TODO: improve detector system so that doing this isn't necessary.
-    if opts.exclude.is_some() || opts.filter.is_some() {
-        let target_dylint_path = match &options.manifest_path {
-            Some(manifest_path) => {
-                let manifest_path = PathBuf::from(manifest_path);
-                let manifest_path_parent = manifest_path
-                    .parent()
-                    .expect("Error getting manifest path parent");
-                manifest_path_parent.join("target").join("dylint")
-            }
-            None => std::env::current_dir()
-                .expect("Failed to get current dir")
-                .join("target")
-                .join("dylint"),
-        };
-        if target_dylint_path.exists() {
-            fs::remove_dir_all(target_dylint_path).expect("Error removing target/dylint directory");
-        }
-    }
-
-    dylint::run(&options)?;
-
-    let mut stderr_file = fs::File::open(stderr_temp_file.path())?;
-    let mut _stdout_file = fs::File::open(stdout_temp_file.path())?;
-
-    match opts.output_format {
-        OutputFormat::Json => {
-            let mut json_file = match &opts.output_path {
-                Some(path) => fs::File::create(path)?,
-                None => fs::File::create("report.json")?,
-            };
-            std::io::Write::write_all(&mut json_file, format_into_json(stderr_file)?.as_bytes())?;
-        }
-        OutputFormat::Html => {
-            let mut html_file = match &opts.output_path {
-                Some(path) => fs::File::create(path)?,
-                None => fs::File::create("report.html")?,
-            };
-            std::io::Write::write_all(&mut html_file, format_into_html(stderr_file)?.as_bytes())?;
-        }
-        OutputFormat::Text => {
-            let mut txt_file = match &opts.output_path {
-                Some(path) => fs::File::create(path)?,
-                None => fs::File::create("report.txt")?,
-            };
-            std::io::copy(&mut stderr_file, &mut txt_file)?;
-        }
-        OutputFormat::Sarif => {
-            let mut sarif_file = match &opts.output_path {
-                Some(path) => fs::File::create(path)?,
-                None => fs::File::create("report.sarif")?,
-            };
-            std::io::Write::write_all(&mut sarif_file, format_into_sarif(stderr_file)?.as_bytes())?;
-        }
-    }
-
-    stderr_temp_file.close()?;
-    stdout_temp_file.close()?;
-
-    Ok(())
-=======
->>>>>>> b207f316
 }