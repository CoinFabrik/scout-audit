--- conflicted
+++ resolved
@@ -129,16 +129,8 @@
         })
         .collect::<Vec<Value>>();
 
-<<<<<<< HEAD
     let mut id: u32 = 0;
     let mut det_map: HashMap<String, u32> = HashMap::new();
-=======
-    let mut det_map: HashMap<_, _> = blockchain
-        .get_array_of_vulnerability_names()
-        .iter()
-        .map(|&detector| (detector.to_string(), 0))
-        .collect();
->>>>>>> bd008bb0
 
     let mut findings: Vec<Finding> = Vec::new();
 
@@ -228,7 +220,6 @@
 
     let mut categories: Vec<Category> = Vec::new();
 
-<<<<<<< HEAD
     for (vuln_id, _) in &summary_map {
         let info = detector_info.get::<String>(vuln_id);
         let vuln = match info {
@@ -247,12 +238,6 @@
             .map_or("Local detector".to_owned(), |f| {
                 f.vulnerability_class.clone()
             });
-=======
-    for vuln in summary_map.keys() {
-        let raw_vuln = blockchain.get_raw_vuln_from_name(vuln);
-        let id = raw_vuln.vulnerability_class.to_string();
-        let vuln = Vulnerability::from(raw_vuln);
->>>>>>> bd008bb0
 
         if categories.iter().any(|cat| cat.id == id) {
             let cat = categories.iter_mut().find(|cat| cat.id == id).unwrap();
