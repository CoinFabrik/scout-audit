use anyhow::{Context, Result};
use serde_json::Value;
<<<<<<< HEAD
use std::collections::HashMap;
use std::path::{Path, PathBuf};
=======
use std::io::{BufReader, Read, Seek, SeekFrom};
use std::path::PathBuf;
use std::{collections::HashMap, path::Path};
>>>>>>> 094dc2af

use super::report::{Category, Finding, Report, Severity, Summary, Vulnerability};
use crate::{scout::project_info::ProjectInfo, utils::detectors_info::LintInfo};

pub struct RawReport;

struct FileDetails {
    relative_path: String,
    absolute_path: PathBuf,
    package: String,
}

impl RawReport {
    #[tracing::instrument(name = "GENERATE FROM RAW REPORT", level = "debug", skip_all, fields(project = %info.name))]
    pub fn generate_report(
        scout_output: &str,
        info: &ProjectInfo,
        detector_info: &HashMap<String, LintInfo>,
    ) -> Result<Report> {
<<<<<<< HEAD
        let scout_findings = parse_scout_findings(scout_output).with_context(|| {
            format!("Failed to parse scout findings for project '{}'", info.name)
        })?;
        let (findings, det_map) = process_findings(&scout_findings, info, detector_info)
            .with_context(|| format!("Failed to process findings for project '{}'", info.name))?;
        let categories = generate_categories(&det_map, detector_info)
            .with_context(|| "Failed to generate vulnerability categories")?;
=======
        let scout_findings =
            parse_scout_findings(scout_output).context("Failed to parse scout findings")?;
        let findings = process_findings(&scout_findings, info, detector_info)
            .context("Failed to process findings")?;
        let categories = generate_categories(detector_info, &findings)
            .context("Failed to generate categories")?;
>>>>>>> 094dc2af
        let summary = create_summary(detector_info, info, &findings);
        Ok(Report::new(
            info.name.clone(),
            info.date.clone(),
            summary,
            categories,
            findings,
        ))
    }
}

fn parse_scout_findings(scout_output: &str) -> Result<Vec<Value>> {
    let mut results = Vec::new();
    for (line_number, line) in scout_output.lines().enumerate() {
        let value = serde_json::from_str::<Value>(line).with_context(|| {
            format!(
                "Failed to parse JSON from line {}: '{}'",
                line_number + 1,
                line
            )
        })?;
        let has_code = value
            .get("message")
            .and_then(|message| message.get("code"))
            .and_then(|code| code.get("code"))
            .is_some();
        if has_code {
            results.push(value);
        }
    }
    Ok(results)
}

fn process_findings(
    scout_findings: &[Value],
    info: &ProjectInfo,
    detector_info: &HashMap<String, LintInfo>,
) -> Result<Vec<Finding>> {
    let mut det_map: HashMap<String, u32> = HashMap::new();
    let mut findings: Vec<Finding> = Vec::new();

    for (id, finding) in scout_findings.iter().enumerate() {
        let category = parse_category(finding).with_context(|| {
            format!("Failed to parse vulnerability category for finding {}", id)
        })?;
        if !detector_info.contains_key(&category) {
            continue;
        }

        let FileDetails {
            relative_path,
            absolute_path,
            package,
        } = parse_file_details(finding, &info.workspace_root)
            .with_context(|| format!("Failed to parse file details for finding {}", id))?;

        let file_name = absolute_path
            .file_name()
            .and_then(|name| name.to_str())
            .unwrap_or("")
            .to_string();

        let span = parse_span(finding, &file_name);
        let code_snippet = extract_code_snippet(&absolute_path, finding).with_context(|| {
            format!(
                "Failed to extract code snippet for finding {} in file '{}'",
                id, relative_path
            )
        })?;

        let error_message = parse_error_message(finding);

        let occurrence_index = det_map.entry(category.clone()).or_insert(0);
        *occurrence_index += 1;

        findings.push(Finding {
            id: id as u32,
            occurrence_index: *occurrence_index,
            category_id: detector_info[&category].vulnerability_class.clone(),
            vulnerability_id: category,
            error_message,
            span,
            code_snippet,
            package,
            file_path: relative_path,
        });
    }

    Ok(findings)
}

fn parse_category(finding: &Value) -> Result<String> {
    let category = finding
        .get("message")
        .and_then(|message| message.get("code"))
        .and_then(|code| code.get("code"))
        .and_then(Value::as_str)
        .with_context(|| "Category not found in finding structure")?
        .trim_matches('"')
        .to_string();
    Ok(category)
}

fn parse_file_details(finding: &Value, workspace_root: &Path) -> Result<FileDetails> {
    let relative_path = finding
        .get("message")
        .and_then(|message| message.get("spans"))
        .and_then(|spans| spans.get(0))
        .and_then(|span| span.get("file_name"))
        .and_then(Value::as_str)
        .with_context(|| "File name not found in finding structure")?
        .trim_matches('"')
        .to_string();

    let absolute_path = workspace_root.join(&relative_path);

    let path = Path::new(&relative_path);
    let package = path
        .components()
        .next()
        .and_then(|comp| comp.as_os_str().to_str())
        .unwrap_or("")
        .to_string();

    Ok(FileDetails {
        relative_path,
        absolute_path,
        package,
    })
}

fn parse_span(finding: &Value, file_name: &str) -> String {
    finding
        .get("message")
        .and_then(|message| message.get("spans"))
        .map(|spans| {
            format!(
                "{}:{}:{} - {}:{}",
                file_name,
                spans[0].get("line_start").unwrap_or(&Value::default()),
                spans[0].get("column_start").unwrap_or(&Value::default()),
                spans[0].get("line_end").unwrap_or(&Value::default()),
                spans[0].get("column_end").unwrap_or(&Value::default())
            )
        })
        .unwrap_or_else(|| "Span information not available".to_string())
}

fn extract_code_snippet(file_path: &Path, finding: &Value) -> Result<String> {
    let sp = finding
        .get("message")
        .and_then(|message| message.get("spans"))
        .and_then(|spans| spans.get(0))
        .with_context(|| "Span information not found in finding structure")?;

    let byte_start = sp
        .get("byte_start")
        .and_then(Value::as_u64)
<<<<<<< HEAD
        .with_context(|| "Byte start information missing in span")? as usize;
    let byte_end = sp
        .get("byte_end")
        .and_then(Value::as_u64)
        .with_context(|| "Byte end information missing in span")? as usize;

    let file_content = std::fs::read_to_string(file_path)
        .with_context(|| format!("Failed to read file content from '{}'", file_path.display()))?;
=======
        .context("Byte start is missing in spans")?;
    let byte_end = sp
        .get("byte_end")
        .and_then(Value::as_u64)
        .context("Byte end is missing in spans")?;

    let file = std::fs::File::open(file_path)
        .with_context(|| format!("Failed to open file: {}", file_path.display()))?;
    let mut reader = BufReader::new(file);
>>>>>>> 094dc2af

    reader.seek(SeekFrom::Start(byte_start))?;
    let mut buffer = vec![0; (byte_end - byte_start) as usize];
    reader.read_exact(&mut buffer)?;

    String::from_utf8(buffer).with_context(|| "Failed to convert extracted bytes to UTF-8 string")
}

fn parse_error_message(finding: &Value) -> String {
    finding
        .get("message")
        .and_then(|message| message.get("message"))
        .and_then(Value::as_str)
        .unwrap_or("Error message not available")
        .to_string()
}

fn generate_categories(
    detector_info: &HashMap<String, LintInfo>,
    findings: &[Finding],
) -> Result<Vec<Category>> {
    let mut categories: HashMap<String, Category> = HashMap::new();

    for finding in findings {
        if let Some(vuln_info) = detector_info.get(&finding.vulnerability_id) {
            let category = categories
                .entry(vuln_info.vulnerability_class.clone())
                .or_insert_with(|| Category {
                    id: vuln_info.vulnerability_class.clone(),
                    name: vuln_info.name.clone(),
                    vulnerabilities: Vec::new(),
                });

            if !category
                .vulnerabilities
                .iter()
                .any(|v| v.id == finding.vulnerability_id)
            {
                category
                    .vulnerabilities
                    .push(Vulnerability::from(vuln_info));
            }
        }
<<<<<<< HEAD
        let vuln_info = detector_info
            .get(id)
            .with_context(|| format!("Vulnerability info not found for detector ID: {}", id))?;
        let category = Category {
            id: vuln_info.vulnerability_class.clone(),
            name: vuln_info.name.clone(),
            vulnerabilities: vec![Vulnerability::from(vuln_info)],
        };
        categories.push(category);
=======
>>>>>>> 094dc2af
    }

    Ok(categories.into_values().collect())
}

fn create_summary(
    detector_info: &HashMap<String, LintInfo>,
    info: &ProjectInfo,
    findings: &[Finding],
) -> Summary {
    let total_vulnerabilities = findings.len() as u32;

    let mut by_severity: HashMap<Severity, u32> = [
        (Severity::Critical, 0),
        (Severity::Medium, 0),
        (Severity::Minor, 0),
        (Severity::Enhancement, 0),
    ]
    .iter()
    .cloned()
    .collect();

    for finding in findings {
        if let Some(lint_info) = detector_info.get(&finding.vulnerability_id) {
            match lint_info.severity.as_ref() {
                "Critical" => *by_severity.get_mut(&Severity::Critical).unwrap() += 1,
                "Medium" => *by_severity.get_mut(&Severity::Medium).unwrap() += 1,
                "Minor" => *by_severity.get_mut(&Severity::Minor).unwrap() += 1,
                "Enhancement" => *by_severity.get_mut(&Severity::Enhancement).unwrap() += 1,
                _ => continue,
            };
        }
    }

    Summary {
        executed_on: info.packages.clone(),
        total_vulnerabilities,
        by_severity,
    }
}<|MERGE_RESOLUTION|>--- conflicted
+++ resolved
@@ -1,13 +1,8 @@
 use anyhow::{Context, Result};
 use serde_json::Value;
-<<<<<<< HEAD
-use std::collections::HashMap;
-use std::path::{Path, PathBuf};
-=======
 use std::io::{BufReader, Read, Seek, SeekFrom};
 use std::path::PathBuf;
 use std::{collections::HashMap, path::Path};
->>>>>>> 094dc2af
 
 use super::report::{Category, Finding, Report, Severity, Summary, Vulnerability};
 use crate::{scout::project_info::ProjectInfo, utils::detectors_info::LintInfo};
@@ -27,22 +22,12 @@
         info: &ProjectInfo,
         detector_info: &HashMap<String, LintInfo>,
     ) -> Result<Report> {
-<<<<<<< HEAD
-        let scout_findings = parse_scout_findings(scout_output).with_context(|| {
-            format!("Failed to parse scout findings for project '{}'", info.name)
-        })?;
-        let (findings, det_map) = process_findings(&scout_findings, info, detector_info)
-            .with_context(|| format!("Failed to process findings for project '{}'", info.name))?;
-        let categories = generate_categories(&det_map, detector_info)
-            .with_context(|| "Failed to generate vulnerability categories")?;
-=======
         let scout_findings =
             parse_scout_findings(scout_output).context("Failed to parse scout findings")?;
         let findings = process_findings(&scout_findings, info, detector_info)
             .context("Failed to process findings")?;
         let categories = generate_categories(detector_info, &findings)
             .context("Failed to generate categories")?;
->>>>>>> 094dc2af
         let summary = create_summary(detector_info, info, &findings);
         Ok(Report::new(
             info.name.clone(),
@@ -201,16 +186,6 @@
     let byte_start = sp
         .get("byte_start")
         .and_then(Value::as_u64)
-<<<<<<< HEAD
-        .with_context(|| "Byte start information missing in span")? as usize;
-    let byte_end = sp
-        .get("byte_end")
-        .and_then(Value::as_u64)
-        .with_context(|| "Byte end information missing in span")? as usize;
-
-    let file_content = std::fs::read_to_string(file_path)
-        .with_context(|| format!("Failed to read file content from '{}'", file_path.display()))?;
-=======
         .context("Byte start is missing in spans")?;
     let byte_end = sp
         .get("byte_end")
@@ -220,7 +195,6 @@
     let file = std::fs::File::open(file_path)
         .with_context(|| format!("Failed to open file: {}", file_path.display()))?;
     let mut reader = BufReader::new(file);
->>>>>>> 094dc2af
 
     reader.seek(SeekFrom::Start(byte_start))?;
     let mut buffer = vec![0; (byte_end - byte_start) as usize];
@@ -264,18 +238,6 @@
                     .push(Vulnerability::from(vuln_info));
             }
         }
-<<<<<<< HEAD
-        let vuln_info = detector_info
-            .get(id)
-            .with_context(|| format!("Vulnerability info not found for detector ID: {}", id))?;
-        let category = Category {
-            id: vuln_info.vulnerability_class.clone(),
-            name: vuln_info.name.clone(),
-            vulnerabilities: vec![Vulnerability::from(vuln_info)],
-        };
-        categories.push(category);
-=======
->>>>>>> 094dc2af
     }
 
     Ok(categories.into_values().collect())
