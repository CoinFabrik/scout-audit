--- conflicted
+++ resolved
@@ -31,26 +31,16 @@
     for elem in regex.find_iter(&stderr_string) {
         let parts = elem.as_str().split('\n').collect::<Vec<&str>>();
 
-<<<<<<< HEAD
         for err in Detector::iter().map(|e| e.get_lint_message()) {
-            if parts[0].contains(err) && parts[1].starts_with("  --> ") {
-=======
-        for err in SCOUT_ERRORS.iter() {
             if parts[0].contains(err) && parts[1].trim().starts_with("-->") {
->>>>>>> 7079751c
                 let name = msg_to_name.get(err).with_context(|| {
                     format!("Error making json: {} not found in the error map", err)
                 })?;
 
                 let span = parts[1].replace("--> ", "");
 
-<<<<<<< HEAD
                 if let Some((spans, error)) = errors.get_mut(name) {
-                    spans.push(span);
-=======
-                if let Some((spans, error)) = errors.get_mut(*name) {
                     spans.push(span.trim().to_string());
->>>>>>> 7079751c
                     *error = err.to_string();
                 }
             }
