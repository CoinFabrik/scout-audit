--- conflicted
+++ resolved
@@ -62,7 +62,6 @@
 #[derive(Default)]
 pub struct ScoutResult {
     pub findings: Vec<Finding>,
-<<<<<<< HEAD
     pub stdout_helper: String,
 }
 
@@ -81,13 +80,6 @@
     }
     pub fn from_string<T: std::fmt::Display>(s: T) -> Self {
         Self::from_stdout(format!("{}\n", s))
-=======
-}
-
-impl ScoutResult {
-    pub fn new(findings: Vec<Finding>) -> Self {
-        Self { findings }
->>>>>>> c5ab17d4
     }
 }
 
@@ -102,11 +94,7 @@
 
     if opts.src_hash {
         println!("{}", digest::SOURCE_DIGEST);
-<<<<<<< HEAD
         return Ok(ScoutResult::from_string(digest::SOURCE_DIGEST));
-=======
-        return Ok(ScoutResult::default());
->>>>>>> c5ab17d4
     }
 
     let metadata =
@@ -117,11 +105,7 @@
 
     if opts.toolchain {
         println!("{}", toolchain);
-<<<<<<< HEAD
         return Ok(ScoutResult::from_string(toolchain));
-=======
-        return Ok(ScoutResult::default());
->>>>>>> c5ab17d4
     }
 
     if let Some(mut child) = run_scout_in_nightly(toolchain)? {
@@ -185,15 +169,9 @@
     let detectors_info = get_detectors_info(&detectors_paths)?;
 
     if opts.detectors_metadata {
-<<<<<<< HEAD
         let metadata = to_string_pretty(&detectors_info).unwrap();
         println!("{}", metadata);
         return Ok(ScoutResult::from_string(metadata));
-=======
-        let json = to_string_pretty(&detectors_info);
-        println!("{}", json.unwrap());
-        return Ok(ScoutResult::default());
->>>>>>> c5ab17d4
     }
 
     let project_info = Project::get_info(&metadata).map_err(ScoutError::GetProjectInfoFailed)?;
@@ -224,13 +202,9 @@
             .text_str("Nothing was analyzed. Check your build system for errors.")
             .print();
         println!("{}", string);
-<<<<<<< HEAD
-        return Ok(ScoutResult::from_string(&string));
-=======
         return Err(anyhow!(
             "Nothing was analyzed. Check your build system for errors."
         ));
->>>>>>> c5ab17d4
     }
 
     let (successful_findings, _failed_findings) = split_findings(&findings, &crates);
@@ -272,22 +246,18 @@
         )?;
     }
 
-<<<<<<< HEAD
     // Send telemetry data
     let client_type = TelemetryClient::detect_client_type(&opts.args);
     let telemetry_client = TelemetryClient::new(blockchain, client_type);
     let _ = telemetry_client.send_report();
 
-    Ok(ScoutResult::new(console_findings, output_string_vscode))
-=======
     if let Some(path) = opts.get_fail_path(){
         if console_findings.is_empty(){
             let _ = std::fs::remove_file(path);
         }
     }
 
-    Ok(ScoutResult::new(console_findings))
->>>>>>> c5ab17d4
+    Ok(ScoutResult::new(console_findings, output_string_vscode))
 }
 
 #[tracing::instrument(name = "RUN DYLINT", skip_all)]
