--- conflicted
+++ resolved
@@ -1,12 +1,7 @@
-<<<<<<< HEAD
-use colored::Colorize;
-use current_platform::CURRENT_PLATFORM;
-=======
 use core::panic;
 use current_platform::CURRENT_PLATFORM;
 use lazy_static::lazy_static;
 use regex::Regex;
->>>>>>> 082873b4
 use std::{
     collections::HashMap,
     env, fs,
@@ -256,42 +251,6 @@
 
 const NIGHTLY_VERSION: &str = "nightly-2023-12-16";
 
-#[tracing::instrument(name = "RUN SCOUT IN NIGHTLY", skip_all)]
-fn run_scout_in_nightly() -> Result<Option<Child>> {
-    let var_name = match env::consts::OS {
-        "linux" => "LD_LIBRARY_PATH",
-        "macos" => "DYLD_FALLBACK_LIBRARY_PATH",
-        _ => {
-            return Err(anyhow::anyhow!(
-                "Unsupported operating system: {}",
-                env::consts::OS
-            ))
-        }
-    };
-
-    let current_lib_path =
-        env::var(var_name).context(format!("Failed to read {} environment variable", var_name))?;
-
-    if !current_lib_path.contains(NIGHTLY_VERSION) {
-        let rustup_home = env::var("RUSTUP_HOME").context("Failed to read RUSTUP_HOME")?;
-        let nightly_lib_path = format!(
-            "{}/toolchains/{}-{}/lib",
-            rustup_home, NIGHTLY_VERSION, CURRENT_PLATFORM
-        );
-
-<<<<<<< HEAD
-        let mut command = Command::new(env::args().next().context("No program name found")?);
-        command
-            .args(env::args().skip(1))
-            .env(var_name, nightly_lib_path);
-
-        let child = command.spawn().context("Failed to spawn child process")?;
-        Ok(Some(child))
-    } else {
-        Ok(None)
-=======
-const NIGHTLY_VERSION: &str = "nightly-2023-12-16";
-
 lazy_static! {
     static ref LIBRARY_PATH_VAR: &'static str = match env::consts::OS {
         "linux" => "LD_LIBRARY_PATH",
@@ -305,7 +264,6 @@
     let current_lib_path = env::var(LIBRARY_PATH_VAR.to_string()).unwrap_or_default();
     if current_lib_path.contains(NIGHTLY_VERSION) {
         return Ok(None);
->>>>>>> 082873b4
     }
 
     let rustup_home = env::var("RUSTUP_HOME").unwrap_or_else(|_| {
