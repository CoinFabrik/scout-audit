--- conflicted
+++ resolved
@@ -35,11 +35,7 @@
     pub fn into_c(&self) -> Result<CLintInfo, LintInfoError> {
         Ok(CLintInfo {
             id: CString::new(self.name.to_lowercase().replace('-', "_"))?,
-<<<<<<< HEAD
-            name: CString::new(self.name)?,
-=======
             name: CString::new(snake_to_title_case(self.name))?,
->>>>>>> d504b031
             short_message: CString::new(self.short_message)?,
             long_message: CString::new(self.long_message)?,
             severity: CString::new(self.severity)?,
