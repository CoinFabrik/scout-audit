mod lint_info;
pub use lint_info::*;
use serde::{Deserialize, Serialize};

#[derive(Serialize, Deserialize, Debug, PartialEq, Eq, Hash, Clone, Copy)]
#[serde(rename_all = "lowercase")]
pub enum Severity {
    Critical,
    Enhancement,
    Medium,
    Minor,
}

impl AsRef<str> for Severity {
    fn as_ref(&self) -> &str {
        match self {
            Severity::Critical => "Critical",
            Severity::Enhancement => "Enhancement",
            Severity::Medium => "Medium",
            Severity::Minor => "Minor",
        }
    }
}

#[derive(Serialize, Deserialize, Debug, PartialEq, Eq, Hash, Clone, Copy)]
#[serde(rename_all = "lowercase")]
pub enum VulnerabilityClass {
    Arithmetic,
    Authorization,
    BestPractices,
    BlockAttributes,
    DoS,
    ErrorHandling,
    GasUsage,
    KnownBugs,
    MEV,
    Panic,
    Reentrancy,
    ResourceManagement,
    Upgradability,
}

<<<<<<< HEAD
impl<'a> LintInfo<'a> {
    pub fn into_c(&self) -> Result<CLintInfo, LintInfoError> {
        Ok(CLintInfo {
            id: CString::new(self.name.to_lowercase().replace('-', "_"))?,
            name: CString::new(snake_to_title_case(self.name))?,
            short_message: CString::new(self.short_message)?,
            long_message: CString::new(self.long_message)?,
            severity: CString::new(self.severity)?,
            help: CString::new(self.help)?,
            vulnerability_class: CString::new(self.vulnerability_class)?,
        })
    }

    pub fn create_lint_info(info: &'static Self) -> *mut CLintInfo {
        match info.into_c() {
            Ok(c_info) => Box::into_raw(Box::new(c_info)),
            Err(_) => std::ptr::null_mut(),
        }
    }
}

/// # Safety
///
/// This function is unsafe because it deallocates the memory of the `CLintInfo` struct.
#[no_mangle]
pub unsafe extern "C" fn free_lint_info(ptr: *mut CLintInfo) {
    if !ptr.is_null() {
        let _ = unsafe { Box::from_raw(ptr) };
    }
}

fn snake_to_title_case(input: &str) -> String {
    // Split the string by underscores
    let words: Vec<&str> = input.split('-').collect();

    // Capitalize first letter of each word and join with spaces
    words
        .iter()
        .map(|word| {
            let mut chars = word.chars();
            match chars.next() {
                None => String::new(),
                Some(first) => first.to_uppercase().chain(chars).collect(),
            }
        })
        .collect::<Vec<String>>()
        .join(" ")
=======
impl AsRef<str> for VulnerabilityClass {
    fn as_ref(&self) -> &str {
        match self {
            VulnerabilityClass::Arithmetic => "Arithmetic",
            VulnerabilityClass::Authorization => "Authorization",
            VulnerabilityClass::BestPractices => "Best Practices",
            VulnerabilityClass::BlockAttributes => "Block Attributes",
            VulnerabilityClass::DoS => "DoS",
            VulnerabilityClass::ErrorHandling => "Error Handling",
            VulnerabilityClass::GasUsage => "Gas Usage",
            VulnerabilityClass::KnownBugs => "Known Bugs",
            VulnerabilityClass::MEV => "MEV",
            VulnerabilityClass::Panic => "Panic",
            VulnerabilityClass::Reentrancy => "Reentrancy",
            VulnerabilityClass::ResourceManagement => "Resource Management",
            VulnerabilityClass::Upgradability => "Upgradability",
        }
    }
>>>>>>> ab38ddc3
}<|MERGE_RESOLUTION|>--- conflicted
+++ resolved
@@ -40,35 +40,23 @@
     Upgradability,
 }
 
-<<<<<<< HEAD
-impl<'a> LintInfo<'a> {
-    pub fn into_c(&self) -> Result<CLintInfo, LintInfoError> {
-        Ok(CLintInfo {
-            id: CString::new(self.name.to_lowercase().replace('-', "_"))?,
-            name: CString::new(snake_to_title_case(self.name))?,
-            short_message: CString::new(self.short_message)?,
-            long_message: CString::new(self.long_message)?,
-            severity: CString::new(self.severity)?,
-            help: CString::new(self.help)?,
-            vulnerability_class: CString::new(self.vulnerability_class)?,
-        })
-    }
-
-    pub fn create_lint_info(info: &'static Self) -> *mut CLintInfo {
-        match info.into_c() {
-            Ok(c_info) => Box::into_raw(Box::new(c_info)),
-            Err(_) => std::ptr::null_mut(),
+impl AsRef<str> for VulnerabilityClass {
+    fn as_ref(&self) -> &str {
+        match self {
+            VulnerabilityClass::Arithmetic => "Arithmetic",
+            VulnerabilityClass::Authorization => "Authorization",
+            VulnerabilityClass::BestPractices => "Best Practices",
+            VulnerabilityClass::BlockAttributes => "Block Attributes",
+            VulnerabilityClass::DoS => "DoS",
+            VulnerabilityClass::ErrorHandling => "Error Handling",
+            VulnerabilityClass::GasUsage => "Gas Usage",
+            VulnerabilityClass::KnownBugs => "Known Bugs",
+            VulnerabilityClass::MEV => "MEV",
+            VulnerabilityClass::Panic => "Panic",
+            VulnerabilityClass::Reentrancy => "Reentrancy",
+            VulnerabilityClass::ResourceManagement => "Resource Management",
+            VulnerabilityClass::Upgradability => "Upgradability",
         }
-    }
-}
-
-/// # Safety
-///
-/// This function is unsafe because it deallocates the memory of the `CLintInfo` struct.
-#[no_mangle]
-pub unsafe extern "C" fn free_lint_info(ptr: *mut CLintInfo) {
-    if !ptr.is_null() {
-        let _ = unsafe { Box::from_raw(ptr) };
     }
 }
 
@@ -88,24 +76,4 @@
         })
         .collect::<Vec<String>>()
         .join(" ")
-=======
-impl AsRef<str> for VulnerabilityClass {
-    fn as_ref(&self) -> &str {
-        match self {
-            VulnerabilityClass::Arithmetic => "Arithmetic",
-            VulnerabilityClass::Authorization => "Authorization",
-            VulnerabilityClass::BestPractices => "Best Practices",
-            VulnerabilityClass::BlockAttributes => "Block Attributes",
-            VulnerabilityClass::DoS => "DoS",
-            VulnerabilityClass::ErrorHandling => "Error Handling",
-            VulnerabilityClass::GasUsage => "Gas Usage",
-            VulnerabilityClass::KnownBugs => "Known Bugs",
-            VulnerabilityClass::MEV => "MEV",
-            VulnerabilityClass::Panic => "Panic",
-            VulnerabilityClass::Reentrancy => "Reentrancy",
-            VulnerabilityClass::ResourceManagement => "Resource Management",
-            VulnerabilityClass::Upgradability => "Upgradability",
-        }
-    }
->>>>>>> ab38ddc3
 }