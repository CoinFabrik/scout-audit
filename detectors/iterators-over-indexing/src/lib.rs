#![feature(rustc_private)]
#![feature(let_chains)]
<<<<<<< HEAD
extern crate rustc_hir;
=======
>>>>>>> d4023ac9
extern crate rustc_ast;
extern crate rustc_hir;
extern crate rustc_span;

use rustc_ast::LitKind;
<<<<<<< HEAD
use rustc_hir::{intravisit::{walk_expr, FnKind, Visitor}, ExprKind, MatchSource, QPath, LangItem, Expr, LoopSource, StmtKind, PatKind, HirId, def::Res};
use rustc_lint::LateLintPass;
use rustc_span::{Span, def_id::LocalDefId};
=======
use rustc_hir::def_id::LocalDefId;
use rustc_hir::{
    def::Res,
    intravisit::{walk_expr, FnKind, Visitor},
    Expr, ExprKind, HirId, LangItem, LoopSource, MatchSource, PatKind, QPath, StmtKind,
};
use rustc_lint::LateLintPass;
use rustc_span::Span;
>>>>>>> d4023ac9
use scout_audit_internal::Detector;

dylint_linting::declare_late_lint! {
    pub ITERATOR_OVER_INDEXING,
    Warn,
    Detector::IteratorsOverIndexing.get_lint_message()
}

struct ForLoopVisitor {
    span_constant: Vec<Span>,
}
struct VectorAccessVisitor {
    index_id: HirId,
    has_vector_access: bool,
}

impl<'tcx> Visitor<'tcx> for VectorAccessVisitor {
    fn visit_expr(&mut self, expr: &'tcx Expr<'tcx>) {
        if let ExprKind::Index(_, id) = expr.kind &&
            let ExprKind::Path(qpath) = &id.kind &&
            let QPath::Resolved(_, path) = qpath &&
            let Res::Local(hir_id) = path.res &&
            hir_id == self.index_id {

            self.has_vector_access = true;
        }
        walk_expr(self, expr);
    }
}

impl<'tcx> Visitor<'tcx> for ForLoopVisitor {
    fn visit_expr(&mut self, expr: &'tcx rustc_hir::Expr<'tcx>) {
<<<<<<< HEAD
        if let ExprKind::Match(match_expr, arms, source) = expr.kind && 
=======
        if let ExprKind::Match(match_expr, arms, source) = expr.kind &&
>>>>>>> d4023ac9
            source == MatchSource::ForLoopDesugar &&
            let ExprKind::Call(func, args) = match_expr.kind &&
            let ExprKind::Path(qpath) = &func.kind &&
            let QPath::LangItem(item, _span, _id) = qpath &&
<<<<<<< HEAD
            item == &LangItem::IntoIterIntoIter {
            
            if args.first().is_some() &&
                let ExprKind::Struct(qpath, fields, _) = args.first().unwrap().kind &&
                let QPath::LangItem(langitem, _span, _id) = qpath &&
                (
                    LangItem::Range == *langitem ||
                    LangItem::RangeInclusiveStruct == *langitem ||
                    LangItem::RangeInclusiveNew == *langitem
                ) &&
                fields.last().is_some() &&
                let ExprKind::Lit(lit) = &fields.last().unwrap().expr.kind &&
                let LitKind::Int(_v, _typ) = lit.node &&
                arms.first().is_some() &&
                let ExprKind::Loop(block, _, loopsource, _) = arms.first().unwrap().body.kind && 
                LoopSource::ForLoop == loopsource &&
                block.stmts.first().is_some() &&
                let StmtKind::Expr(stmtexpr) = block.stmts.first().unwrap().kind &&
                let ExprKind::Match(_match_expr, some_none_arms, match_source) = stmtexpr.kind &&
                MatchSource::ForLoopDesugar == match_source
                {
                
                let mut visitor = VectorAccessVisitor {
                    has_vector_access: false,
                    index_id: expr.hir_id,
                };
                for arm in some_none_arms {
                    if let PatKind::Struct(qpath, pats, _) = &arm.pat.kind &&
                        let QPath::LangItem(item_type, _, _) = qpath &&
                        LangItem::OptionSome == *item_type &&
                        pats.last().is_some() {
                        
                        if let PatKind::Binding(_, hir_id, _ident, _) = pats.last().unwrap().pat.kind {
                            visitor.index_id = hir_id;
                            walk_expr(&mut visitor, arm.body);
                        }
                    }
                }

                if visitor.has_vector_access {
                    self.span_constant.push(expr.span);
                }
            }

        }
        walk_expr(self, expr);
    }
}
impl<'tcx> LateLintPass<'tcx> for IteratorOverIndexing {
    fn check_fn(
        &mut self,
        cx: &rustc_lint::LateContext<'tcx>,
        kind: rustc_hir::intravisit::FnKind<'tcx>,
        _: &'tcx rustc_hir::FnDecl<'tcx>,
        body: &'tcx rustc_hir::Body<'tcx>,
        _: Span,
        _: LocalDefId
    ) {
        if let FnKind::Method(_ident, _sig) = kind {
            let mut visitor = ForLoopVisitor { span_constant: vec![] };
            walk_expr(&mut visitor, body.value);

            for span in visitor.span_constant {
                Detector::IteratorsOverIndexing.span_lint_and_help(
                    cx,
                    ITERATOR_OVER_INDEXING,
                    span,
                    "Instead, use an iterator or index to `.len()`.",
                );
            }
=======
            item == &LangItem::IntoIterIntoIter &&
            args.first().is_some() &&
            let ExprKind::Struct(qpath, fields, _) = args.first().unwrap().kind &&
            let QPath::LangItem(langitem, _span, _id) = qpath &&
            (
                LangItem::Range == *langitem ||
                LangItem::RangeInclusiveStruct == *langitem ||
                LangItem::RangeInclusiveNew == *langitem
            ) &&
            fields.last().is_some() &&
            let ExprKind::Lit(lit) = &fields.last().unwrap().expr.kind &&
            let LitKind::Int(_v, _typ) = lit.node &&
            arms.first().is_some() &&
            let ExprKind::Loop(block, _, loopsource, _) = arms.first().unwrap().body.kind &&
            LoopSource::ForLoop == loopsource &&
            block.stmts.first().is_some() &&
            let StmtKind::Expr(stmtexpr) = block.stmts.first().unwrap().kind &&
            let ExprKind::Match(_match_expr, some_none_arms, match_source) = stmtexpr.kind &&
            MatchSource::ForLoopDesugar == match_source {

            let mut visitor = VectorAccessVisitor {
                has_vector_access: false,
                index_id: expr.hir_id,
            };
            for arm in some_none_arms {
                if let PatKind::Struct(qpath, pats, _) = &arm.pat.kind &&
                    let QPath::LangItem(item_type, _, _) = qpath &&
                    LangItem::OptionSome == *item_type &&
                    pats.last().is_some() {

                    if let PatKind::Binding(_, hir_id, _ident, _) = pats.last().unwrap().pat.kind {
                        visitor.index_id = hir_id;
                        walk_expr(&mut visitor, arm.body);
                    }
                }
            }

            if visitor.has_vector_access {
                self.span_constant.push(expr.span);
            }
        }
        walk_expr(self, expr);
    }
}
impl<'tcx> LateLintPass<'tcx> for IteratorOverIndexing {
    fn check_fn(
        &mut self,
        cx: &rustc_lint::LateContext<'tcx>,
        kind: rustc_hir::intravisit::FnKind<'tcx>,
        _: &'tcx rustc_hir::FnDecl<'tcx>,
        body: &'tcx rustc_hir::Body<'tcx>,
        _: Span,
        _: LocalDefId,
    ) {
        if let FnKind::Method(_ident, _sig) = kind {
            let mut visitor = ForLoopVisitor {
                span_constant: vec![],
            };
            walk_expr(&mut visitor, body.value);

            for span in visitor.span_constant {
                Detector::IteratorsOverIndexing.span_lint_and_help(
                    cx,
                    ITERATOR_OVER_INDEXING,
                    span,
                    "Instead, use an iterator or index to `.len()`.",
                );
            }
>>>>>>> d4023ac9
        }
    }
}<|MERGE_RESOLUTION|>--- conflicted
+++ resolved
@@ -1,19 +1,10 @@
 #![feature(rustc_private)]
 #![feature(let_chains)]
-<<<<<<< HEAD
-extern crate rustc_hir;
-=======
->>>>>>> d4023ac9
 extern crate rustc_ast;
 extern crate rustc_hir;
 extern crate rustc_span;
 
 use rustc_ast::LitKind;
-<<<<<<< HEAD
-use rustc_hir::{intravisit::{walk_expr, FnKind, Visitor}, ExprKind, MatchSource, QPath, LangItem, Expr, LoopSource, StmtKind, PatKind, HirId, def::Res};
-use rustc_lint::LateLintPass;
-use rustc_span::{Span, def_id::LocalDefId};
-=======
 use rustc_hir::def_id::LocalDefId;
 use rustc_hir::{
     def::Res,
@@ -22,7 +13,6 @@
 };
 use rustc_lint::LateLintPass;
 use rustc_span::Span;
->>>>>>> d4023ac9
 use scout_audit_internal::Detector;
 
 dylint_linting::declare_late_lint! {
@@ -55,87 +45,11 @@
 
 impl<'tcx> Visitor<'tcx> for ForLoopVisitor {
     fn visit_expr(&mut self, expr: &'tcx rustc_hir::Expr<'tcx>) {
-<<<<<<< HEAD
-        if let ExprKind::Match(match_expr, arms, source) = expr.kind && 
-=======
         if let ExprKind::Match(match_expr, arms, source) = expr.kind &&
->>>>>>> d4023ac9
             source == MatchSource::ForLoopDesugar &&
             let ExprKind::Call(func, args) = match_expr.kind &&
             let ExprKind::Path(qpath) = &func.kind &&
             let QPath::LangItem(item, _span, _id) = qpath &&
-<<<<<<< HEAD
-            item == &LangItem::IntoIterIntoIter {
-            
-            if args.first().is_some() &&
-                let ExprKind::Struct(qpath, fields, _) = args.first().unwrap().kind &&
-                let QPath::LangItem(langitem, _span, _id) = qpath &&
-                (
-                    LangItem::Range == *langitem ||
-                    LangItem::RangeInclusiveStruct == *langitem ||
-                    LangItem::RangeInclusiveNew == *langitem
-                ) &&
-                fields.last().is_some() &&
-                let ExprKind::Lit(lit) = &fields.last().unwrap().expr.kind &&
-                let LitKind::Int(_v, _typ) = lit.node &&
-                arms.first().is_some() &&
-                let ExprKind::Loop(block, _, loopsource, _) = arms.first().unwrap().body.kind && 
-                LoopSource::ForLoop == loopsource &&
-                block.stmts.first().is_some() &&
-                let StmtKind::Expr(stmtexpr) = block.stmts.first().unwrap().kind &&
-                let ExprKind::Match(_match_expr, some_none_arms, match_source) = stmtexpr.kind &&
-                MatchSource::ForLoopDesugar == match_source
-                {
-                
-                let mut visitor = VectorAccessVisitor {
-                    has_vector_access: false,
-                    index_id: expr.hir_id,
-                };
-                for arm in some_none_arms {
-                    if let PatKind::Struct(qpath, pats, _) = &arm.pat.kind &&
-                        let QPath::LangItem(item_type, _, _) = qpath &&
-                        LangItem::OptionSome == *item_type &&
-                        pats.last().is_some() {
-                        
-                        if let PatKind::Binding(_, hir_id, _ident, _) = pats.last().unwrap().pat.kind {
-                            visitor.index_id = hir_id;
-                            walk_expr(&mut visitor, arm.body);
-                        }
-                    }
-                }
-
-                if visitor.has_vector_access {
-                    self.span_constant.push(expr.span);
-                }
-            }
-
-        }
-        walk_expr(self, expr);
-    }
-}
-impl<'tcx> LateLintPass<'tcx> for IteratorOverIndexing {
-    fn check_fn(
-        &mut self,
-        cx: &rustc_lint::LateContext<'tcx>,
-        kind: rustc_hir::intravisit::FnKind<'tcx>,
-        _: &'tcx rustc_hir::FnDecl<'tcx>,
-        body: &'tcx rustc_hir::Body<'tcx>,
-        _: Span,
-        _: LocalDefId
-    ) {
-        if let FnKind::Method(_ident, _sig) = kind {
-            let mut visitor = ForLoopVisitor { span_constant: vec![] };
-            walk_expr(&mut visitor, body.value);
-
-            for span in visitor.span_constant {
-                Detector::IteratorsOverIndexing.span_lint_and_help(
-                    cx,
-                    ITERATOR_OVER_INDEXING,
-                    span,
-                    "Instead, use an iterator or index to `.len()`.",
-                );
-            }
-=======
             item == &LangItem::IntoIterIntoIter &&
             args.first().is_some() &&
             let ExprKind::Struct(qpath, fields, _) = args.first().unwrap().kind &&
@@ -204,7 +118,6 @@
                     "Instead, use an iterator or index to `.len()`.",
                 );
             }
->>>>>>> d4023ac9
         }
     }
 }