#![feature(rustc_private)]
#![feature(let_chains)]
extern crate rustc_hir;
extern crate rustc_ast;
extern crate rustc_span;

<<<<<<< HEAD
use clippy_utils::diagnostics::span_lint_and_help;
use rustc_ast::LitKind;
use rustc_hir::{intravisit::{walk_expr, FnKind, Visitor}, ExprKind, MatchSource, QPath, LangItem, Expr, LoopSource, StmtKind, PatKind, HirId, def::Res};
use rustc_lint::LateLintPass;
use rustc_span::{Span, def_id::LocalDefId};
=======
use if_chain::if_chain;
use rustc_ast::visit::{walk_expr, FnKind, Visitor};
use rustc_ast::{Expr, ExprKind};
use rustc_lint::{EarlyContext, EarlyLintPass};
use rustc_span::Span;
>>>>>>> 9fac0b09
use scout_audit_internal::Detector;

dylint_linting::declare_late_lint! {
    pub ITERATOR_OVER_INDEXING,
    Warn,
    Detector::IteratorsOverIndexing.get_lint_message()
}

struct ForLoopVisitor {
    span_constant: Vec<Span>,
}
struct VectorAccessVisitor {
    index_id: HirId,
    has_vector_access: bool,
}

impl<'tcx> Visitor<'tcx> for VectorAccessVisitor {
    fn visit_expr(&mut self, expr: &'tcx Expr<'tcx>) {
        if let ExprKind::Index(_, id) = expr.kind &&
            let ExprKind::Path(qpath) = &id.kind &&
            let QPath::Resolved(_, path) = qpath &&
            let Res::Local(hir_id) = path.res &&
            hir_id == self.index_id {

            self.has_vector_access = true;
        }
        walk_expr(self, expr);
    }
}

impl<'tcx> Visitor<'tcx> for ForLoopVisitor {
    fn visit_expr(&mut self, expr: &'tcx rustc_hir::Expr<'tcx>) {
        if let ExprKind::Match(match_expr, arms, source) = expr.kind && 
            source == MatchSource::ForLoopDesugar &&
            let ExprKind::Call(func, args) = match_expr.kind &&
            let ExprKind::Path(qpath) = &func.kind &&
            let QPath::LangItem(item, _span, _id) = qpath &&
            item == &LangItem::IntoIterIntoIter {
            
            if args.first().is_some() &&
                let ExprKind::Struct(qpath, fields, _) = args.first().unwrap().kind &&
                let QPath::LangItem(langitem, _span, _id) = qpath &&
                (
                    LangItem::Range == *langitem ||
                    LangItem::RangeInclusiveStruct == *langitem ||
                    LangItem::RangeInclusiveNew == *langitem
                ) &&
                fields.last().is_some() &&
                let ExprKind::Lit(lit) = &fields.last().unwrap().expr.kind &&
                let LitKind::Int(_v, _typ) = lit.node &&
                arms.first().is_some() &&
                let ExprKind::Loop(block, _, loopsource, _) = arms.first().unwrap().body.kind && 
                LoopSource::ForLoop == loopsource &&
                block.stmts.first().is_some() &&
                let StmtKind::Expr(stmtexpr) = block.stmts.first().unwrap().kind &&
                let ExprKind::Match(_match_expr, some_none_arms, match_source) = stmtexpr.kind &&
                MatchSource::ForLoopDesugar == match_source
                {
                
                let mut visitor = VectorAccessVisitor {
                    has_vector_access: false,
                    index_id: expr.hir_id,
                };
                for arm in some_none_arms {
                    if let PatKind::Struct(qpath, pats, _) = &arm.pat.kind &&
                        let QPath::LangItem(item_type, _, _) = qpath &&
                        LangItem::OptionSome == *item_type &&
                        pats.last().is_some() {
                        
                        if let PatKind::Binding(_, hir_id, _ident, _) = pats.last().unwrap().pat.kind {
                            visitor.index_id = hir_id;
                            walk_expr(&mut visitor, arm.body);
                        }
                    }
                }

                if visitor.has_vector_access {
                    self.span_constant.push(expr.span);
                }
            }

        }
        walk_expr(self, expr);
    }
}
impl<'tcx> LateLintPass<'tcx> for IteratorOverIndexing {
    fn check_fn(
        &mut self,
        cx: &rustc_lint::LateContext<'tcx>,
        kind: rustc_hir::intravisit::FnKind<'tcx>,
        _: &'tcx rustc_hir::FnDecl<'tcx>,
        body: &'tcx rustc_hir::Body<'tcx>,
        _: Span,
        _: LocalDefId
    ) {
        if let FnKind::Method(_ident, _sig) = kind {
            let mut visitor = ForLoopVisitor { span_constant: vec![] };
            walk_expr(&mut visitor, body.value);

            for span in visitor.span_constant {
                span_lint_and_help(
                    cx,
                    ITERATOR_OVER_INDEXING,
                    span,
                    Detector::IteratorsOverIndexing.get_lint_message(),
                    None,
                    "Instead, use an iterator or index to `.len()`.",
                );
            }
<<<<<<< HEAD
=======
        });

        for sp in visitor.span.iter() {
            Detector::IteratorsOverIndexing.span_lint_and_help(
                cx,
                ITERATOR_OVER_INDEXING,
                *sp,
                "Instead, use an iterator or index to `.len()`.",
            );
>>>>>>> 9fac0b09
        }
    }
}<|MERGE_RESOLUTION|>--- conflicted
+++ resolved
@@ -1,22 +1,18 @@
 #![feature(rustc_private)]
 #![feature(let_chains)]
+extern crate rustc_ast;
 extern crate rustc_hir;
-extern crate rustc_ast;
 extern crate rustc_span;
 
-<<<<<<< HEAD
-use clippy_utils::diagnostics::span_lint_and_help;
 use rustc_ast::LitKind;
-use rustc_hir::{intravisit::{walk_expr, FnKind, Visitor}, ExprKind, MatchSource, QPath, LangItem, Expr, LoopSource, StmtKind, PatKind, HirId, def::Res};
+use rustc_hir::def_id::LocalDefId;
+use rustc_hir::{
+    def::Res,
+    intravisit::{walk_expr, FnKind, Visitor},
+    Expr, ExprKind, HirId, LangItem, LoopSource, MatchSource, PatKind, QPath, StmtKind,
+};
 use rustc_lint::LateLintPass;
-use rustc_span::{Span, def_id::LocalDefId};
-=======
-use if_chain::if_chain;
-use rustc_ast::visit::{walk_expr, FnKind, Visitor};
-use rustc_ast::{Expr, ExprKind};
-use rustc_lint::{EarlyContext, EarlyLintPass};
 use rustc_span::Span;
->>>>>>> 9fac0b09
 use scout_audit_internal::Detector;
 
 dylint_linting::declare_late_lint! {
@@ -49,55 +45,51 @@
 
 impl<'tcx> Visitor<'tcx> for ForLoopVisitor {
     fn visit_expr(&mut self, expr: &'tcx rustc_hir::Expr<'tcx>) {
-        if let ExprKind::Match(match_expr, arms, source) = expr.kind && 
+        if let ExprKind::Match(match_expr, arms, source) = expr.kind &&
             source == MatchSource::ForLoopDesugar &&
             let ExprKind::Call(func, args) = match_expr.kind &&
             let ExprKind::Path(qpath) = &func.kind &&
             let QPath::LangItem(item, _span, _id) = qpath &&
-            item == &LangItem::IntoIterIntoIter {
-            
-            if args.first().is_some() &&
-                let ExprKind::Struct(qpath, fields, _) = args.first().unwrap().kind &&
-                let QPath::LangItem(langitem, _span, _id) = qpath &&
-                (
-                    LangItem::Range == *langitem ||
-                    LangItem::RangeInclusiveStruct == *langitem ||
-                    LangItem::RangeInclusiveNew == *langitem
-                ) &&
-                fields.last().is_some() &&
-                let ExprKind::Lit(lit) = &fields.last().unwrap().expr.kind &&
-                let LitKind::Int(_v, _typ) = lit.node &&
-                arms.first().is_some() &&
-                let ExprKind::Loop(block, _, loopsource, _) = arms.first().unwrap().body.kind && 
-                LoopSource::ForLoop == loopsource &&
-                block.stmts.first().is_some() &&
-                let StmtKind::Expr(stmtexpr) = block.stmts.first().unwrap().kind &&
-                let ExprKind::Match(_match_expr, some_none_arms, match_source) = stmtexpr.kind &&
-                MatchSource::ForLoopDesugar == match_source
-                {
-                
-                let mut visitor = VectorAccessVisitor {
-                    has_vector_access: false,
-                    index_id: expr.hir_id,
-                };
-                for arm in some_none_arms {
-                    if let PatKind::Struct(qpath, pats, _) = &arm.pat.kind &&
-                        let QPath::LangItem(item_type, _, _) = qpath &&
-                        LangItem::OptionSome == *item_type &&
-                        pats.last().is_some() {
-                        
-                        if let PatKind::Binding(_, hir_id, _ident, _) = pats.last().unwrap().pat.kind {
-                            visitor.index_id = hir_id;
-                            walk_expr(&mut visitor, arm.body);
-                        }
+            item == &LangItem::IntoIterIntoIter &&
+            args.first().is_some() &&
+            let ExprKind::Struct(qpath, fields, _) = args.first().unwrap().kind &&
+            let QPath::LangItem(langitem, _span, _id) = qpath &&
+            (
+                LangItem::Range == *langitem ||
+                LangItem::RangeInclusiveStruct == *langitem ||
+                LangItem::RangeInclusiveNew == *langitem
+            ) &&
+            fields.last().is_some() &&
+            let ExprKind::Lit(lit) = &fields.last().unwrap().expr.kind &&
+            let LitKind::Int(_v, _typ) = lit.node &&
+            arms.first().is_some() &&
+            let ExprKind::Loop(block, _, loopsource, _) = arms.first().unwrap().body.kind &&
+            LoopSource::ForLoop == loopsource &&
+            block.stmts.first().is_some() &&
+            let StmtKind::Expr(stmtexpr) = block.stmts.first().unwrap().kind &&
+            let ExprKind::Match(_match_expr, some_none_arms, match_source) = stmtexpr.kind &&
+            MatchSource::ForLoopDesugar == match_source {
+
+            let mut visitor = VectorAccessVisitor {
+                has_vector_access: false,
+                index_id: expr.hir_id,
+            };
+            for arm in some_none_arms {
+                if let PatKind::Struct(qpath, pats, _) = &arm.pat.kind &&
+                    let QPath::LangItem(item_type, _, _) = qpath &&
+                    LangItem::OptionSome == *item_type &&
+                    pats.last().is_some() {
+
+                    if let PatKind::Binding(_, hir_id, _ident, _) = pats.last().unwrap().pat.kind {
+                        visitor.index_id = hir_id;
+                        walk_expr(&mut visitor, arm.body);
                     }
-                }
-
-                if visitor.has_vector_access {
-                    self.span_constant.push(expr.span);
                 }
             }
 
+            if visitor.has_vector_access {
+                self.span_constant.push(expr.span);
+            }
         }
         walk_expr(self, expr);
     }
@@ -110,34 +102,22 @@
         _: &'tcx rustc_hir::FnDecl<'tcx>,
         body: &'tcx rustc_hir::Body<'tcx>,
         _: Span,
-        _: LocalDefId
+        _: LocalDefId,
     ) {
         if let FnKind::Method(_ident, _sig) = kind {
-            let mut visitor = ForLoopVisitor { span_constant: vec![] };
+            let mut visitor = ForLoopVisitor {
+                span_constant: vec![],
+            };
             walk_expr(&mut visitor, body.value);
 
             for span in visitor.span_constant {
-                span_lint_and_help(
+                Detector::IteratorsOverIndexing.span_lint_and_help(
                     cx,
                     ITERATOR_OVER_INDEXING,
                     span,
-                    Detector::IteratorsOverIndexing.get_lint_message(),
-                    None,
                     "Instead, use an iterator or index to `.len()`.",
                 );
             }
-<<<<<<< HEAD
-=======
-        });
-
-        for sp in visitor.span.iter() {
-            Detector::IteratorsOverIndexing.span_lint_and_help(
-                cx,
-                ITERATOR_OVER_INDEXING,
-                *sp,
-                "Instead, use an iterator or index to `.len()`.",
-            );
->>>>>>> 9fac0b09
         }
     }
 }