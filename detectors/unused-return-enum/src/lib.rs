#![feature(rustc_private)]
#![feature(let_chains)]
#![feature(is_some_and)]

extern crate rustc_ast;
extern crate rustc_hir;
extern crate rustc_span;
extern crate rustc_middle;

<<<<<<< HEAD
use clippy_utils::diagnostics::span_lint_and_help;
use rustc_hir::intravisit::{Visitor, walk_expr, FnKind,};
use rustc_hir::{TyKind, QPath, Expr, ExprKind};
use rustc_lint::{LateLintPass, LateContext};
=======
use if_chain::if_chain;
use rustc_ast::visit::{self, FnKind, Visitor};
use rustc_ast::{Expr, ExprKind, FnRetTy};
use rustc_lint::{EarlyContext, EarlyLintPass};
>>>>>>> 68f3fab3
use rustc_span::Span;
use scout_audit_internal::Detector;

dylint_linting::declare_late_lint! {
    /// ### What it does
    /// It warns if a fuction that returns a Result type does not return a Result enum variant (Ok/Err)
    ///
    /// ### Why is this bad?
    /// If any of the variants (Ok/Err) is not used, the code could be simplified or it could imply a bug.
    ///
    ///
    /// ### Example
    /// ```rust
    /// // example code where a warning is issued
    ///     #![cfg_attr(not(feature = "std"), no_std)]
    ///     pub enum TradingPairErrors {
    ///         Overflow,
    ///     }
    ///     (...)
    ///
    ///     #[ink(message)]
    ///     pub fn get_percentage_difference(&mut self, value1: Balance, value2: Balance) -> Result<Balance, TradingPairErrors>  {
    ///         let absolute_difference = value1.abs_diff(value2);
    ///         let sum = value1 + value2;
    ///         let percentage_difference =
    ///         match 100u128.checked_mul(absolute_difference / sum) {
    ///            Some(result) => result,
    ///            None => Err(TradingPairErrors::Overflow),
    ///         }
    ///     }
    /// ```
    /// Use instead:
    /// ```rust
    /// // example code that does not raise a warning
    ///     #![cfg_attr(not(feature = "std"), no_std)]
    ///     pub enum TradingPairErrors {
    ///         Overflow,
    ///     }
    ///     (...)
    ///
    ///     #[ink(message)]
    ///     pub fn get_percentage_difference(&mut self, value1: Balance, value2: Balance) -> Result<Balance, TradingPairErrors>  {
    ///         let absolute_difference = value1.abs_diff(value2);
    ///         let sum = value1 + value2;
    ///         let percentage_difference =
    ///         match 100u128.checked_mul(absolute_difference / sum) {
    ///            Some(result) => Ok(result),
    ///            None => panic!("overflow!"),
    ///         };
    ///         return Err(TradingPairErrors::Overflow);
    ///     }
    /// ```
    pub UNUSED_RETURN_ENUM,
    Warn,
    Detector::UnusedReturnEnum.get_lint_message()
}

struct CounterVisitor {
    count_err: u32,
    count_ok: u32,
    found_try: bool,
    found_return: bool,
    span: Vec<Span>,
}

impl<'tcx> Visitor<'tcx> for CounterVisitor {
    fn visit_expr(&mut self, expr: &'tcx Expr) {
        if let ExprKind::Call(func, _args) = expr.kind && 
            let ExprKind::Path(qpath) = &func.kind && 
            let QPath::Resolved(_ty, path) = qpath {
            
            let vec: Vec<String> = path.segments.iter().map(|f|f.ident.to_string()).collect();
            let fun_path = vec.join("::");
            //dbg!(&fun_path);
            if fun_path.ends_with("Ok") {
                self.count_ok += 1;
                self.span.push(func.span);
            } else if fun_path.ends_with("Err") {
                self.count_err += 1;
                self.span.push(func.span);
            }
        }
        match expr.kind {
            ExprKind::Ret(retval) => {
                if retval.is_some() {
                    match retval.unwrap().kind {
                        ExprKind::Call(func, _args) => {
                            if let ExprKind::Path(qpath) = &func.kind &&
                                let QPath::Resolved(_, path) = qpath &&
                                let Some(last_segment) = path.segments.last() {
                                    
                                match last_segment.ident.as_str() {
                                    "Err" | "Ok" =>{},
                                    _ => {
                                        self.found_return = true;
                                    }
                                }
                            }
                        },
                        _=>{}
                    }
                }
            },
            ExprKind::Match( _expr, _arms, source) => {
                if rustc_hir::MatchSource::TryDesugar == source {
                    self.found_try = true;
                }
            },
            _ => {}
        }
        walk_expr(self, expr);
    }
}
impl<'tcx> LateLintPass<'tcx> for UnusedReturnEnum {
    fn check_fn(
        &mut self,
        cx: &LateContext<'tcx>,
        fnkind: rustc_hir::intravisit::FnKind<'tcx>,
        decl: &'tcx rustc_hir::FnDecl<'tcx>,
        body: &'tcx rustc_hir::Body<'tcx>,
        _: Span,
        _: rustc_hir::HirId,
    ) {
        if let FnKind::Method(_ident, _fnsig) = fnkind {
            //dbg!(ident);
        } else {
            return;
        }
        
        let mut expression_return: bool = false;
        //if the function uses expression return (not using ; at the end),
        //the base expression of the function is a block and the return value is stored in block.expr
        if let ExprKind::Block(block, _label) = body.value.kind {
            if block.expr.is_some() {
                match block.expr.unwrap().kind {
                    ExprKind::Call(func, _args) => {
                        if let ExprKind::Path(qpath) = &func.kind &&
                            let QPath::Resolved(_, path) = qpath {
                            
                            if let Some(last_segment) = path.segments.last() {
                                match last_segment.ident.as_str() {
                                    "Err" | "Ok" =>{},
                                    _ => {
                                        expression_return = true;
                                    }
                                }
                            }
                            //if to ignore some automatically generated functions.
                            // this is provisional i will improve it when i know how
                            if let Some(first) = path.segments.first() && 
                                first.ident.as_str() == "{{root}}"{
                                expression_return = true;
                            }
                        }
                    },
                    _ => {}
                }
            }
        }

        match decl.output {
            rustc_hir::FnRetTy::Return(ret) => {
                if let TyKind::Path(qpath) = &ret.kind && 
                    let QPath::Resolved(_ty, path) = qpath {

                    //ignore function if not returns a Result type
                    if path.segments.last().is_some_and(|f|f.ident.to_string() != "Result") {
                        return;
                    }
                };
            }
            _ => return,
        };

        let mut visitor = CounterVisitor {
            count_ok: 0,
            count_err: 0,
            found_try: false,
            found_return: false,
            span: Vec::new(),
        };

        walk_expr(&mut visitor, body.value);

        if !visitor.found_try &&
           !visitor.found_return &&
           !expression_return &&
            (visitor.count_err == 0 || visitor.count_ok == 0) {
            //dbg!(visitor.count_err, visitor.count_ok);
            //dbg!(body.value);
            visitor.span.iter().for_each(|span| {
<<<<<<< HEAD
                //dbg!(span);
                span_lint_and_help(
                    cx,
                    UNUSED_RETURN_ENUM,
                    *span,
                    "unused return enum",
                    None,
                    "If any of the variants (Ok/Err) is not used, the code could be simplified or it could imply a bug",
                );
=======
                if let Some(span) = span {
                    Detector::UnusedReturnEnum.span_lint_and_help(
                        cx,
                        UNUSED_RETURN_ENUM,
                        *span,
                        "If any of the variants (Ok/Err) is not used, the code could be simplified or it could imply a bug",
                    );
                }
>>>>>>> 68f3fab3
            });
        }
    }
}<|MERGE_RESOLUTION|>--- conflicted
+++ resolved
@@ -1,23 +1,14 @@
 #![feature(rustc_private)]
 #![feature(let_chains)]
-#![feature(is_some_and)]
 
 extern crate rustc_ast;
 extern crate rustc_hir;
+extern crate rustc_middle;
 extern crate rustc_span;
-extern crate rustc_middle;
 
-<<<<<<< HEAD
-use clippy_utils::diagnostics::span_lint_and_help;
-use rustc_hir::intravisit::{Visitor, walk_expr, FnKind,};
-use rustc_hir::{TyKind, QPath, Expr, ExprKind};
-use rustc_lint::{LateLintPass, LateContext};
-=======
-use if_chain::if_chain;
-use rustc_ast::visit::{self, FnKind, Visitor};
-use rustc_ast::{Expr, ExprKind, FnRetTy};
-use rustc_lint::{EarlyContext, EarlyLintPass};
->>>>>>> 68f3fab3
+use rustc_hir::intravisit::{walk_expr, FnKind, Visitor};
+use rustc_hir::{Expr, ExprKind, QPath, TyKind};
+use rustc_lint::{LateContext, LateLintPass};
 use rustc_span::Span;
 use scout_audit_internal::Detector;
 
@@ -85,13 +76,12 @@
 
 impl<'tcx> Visitor<'tcx> for CounterVisitor {
     fn visit_expr(&mut self, expr: &'tcx Expr) {
-        if let ExprKind::Call(func, _args) = expr.kind && 
-            let ExprKind::Path(qpath) = &func.kind && 
+        if let ExprKind::Call(func, _args) = expr.kind &&
+            let ExprKind::Path(qpath) = &func.kind &&
             let QPath::Resolved(_ty, path) = qpath {
-            
+
             let vec: Vec<String> = path.segments.iter().map(|f|f.ident.to_string()).collect();
             let fun_path = vec.join("::");
-            //dbg!(&fun_path);
             if fun_path.ends_with("Ok") {
                 self.count_ok += 1;
                 self.span.push(func.span);
@@ -102,30 +92,25 @@
         }
         match expr.kind {
             ExprKind::Ret(retval) => {
-                if retval.is_some() {
-                    match retval.unwrap().kind {
-                        ExprKind::Call(func, _args) => {
-                            if let ExprKind::Path(qpath) = &func.kind &&
-                                let QPath::Resolved(_, path) = qpath &&
-                                let Some(last_segment) = path.segments.last() {
-                                    
-                                match last_segment.ident.as_str() {
-                                    "Err" | "Ok" =>{},
-                                    _ => {
-                                        self.found_return = true;
-                                    }
-                                }
-                            }
-                        },
-                        _=>{}
+                if retval.is_some() &&
+                    let ExprKind::Call(func, _args) = retval.unwrap().kind &&
+                    let ExprKind::Path(qpath) = &func.kind &&
+                    let QPath::Resolved(_, path) = qpath &&
+                    let Some(last_segment) = path.segments.last() {
+
+                    match last_segment.ident.as_str() {
+                        "Err" | "Ok" =>{},
+                        _ => {
+                            self.found_return = true;
+                        }
                     }
                 }
-            },
-            ExprKind::Match( _expr, _arms, source) => {
+            }
+            ExprKind::Match(_expr, _arms, source) => {
                 if rustc_hir::MatchSource::TryDesugar == source {
                     self.found_try = true;
                 }
-            },
+            }
             _ => {}
         }
         walk_expr(self, expr);
@@ -139,48 +124,41 @@
         decl: &'tcx rustc_hir::FnDecl<'tcx>,
         body: &'tcx rustc_hir::Body<'tcx>,
         _: Span,
-        _: rustc_hir::HirId,
+        _: rustc_span::def_id::LocalDefId,
     ) {
         if let FnKind::Method(_ident, _fnsig) = fnkind {
-            //dbg!(ident);
         } else {
             return;
         }
-        
+
         let mut expression_return: bool = false;
         //if the function uses expression return (not using ; at the end),
         //the base expression of the function is a block and the return value is stored in block.expr
-        if let ExprKind::Block(block, _label) = body.value.kind {
-            if block.expr.is_some() {
-                match block.expr.unwrap().kind {
-                    ExprKind::Call(func, _args) => {
-                        if let ExprKind::Path(qpath) = &func.kind &&
-                            let QPath::Resolved(_, path) = qpath {
-                            
-                            if let Some(last_segment) = path.segments.last() {
-                                match last_segment.ident.as_str() {
-                                    "Err" | "Ok" =>{},
-                                    _ => {
-                                        expression_return = true;
-                                    }
-                                }
-                            }
-                            //if to ignore some automatically generated functions.
-                            // this is provisional i will improve it when i know how
-                            if let Some(first) = path.segments.first() && 
-                                first.ident.as_str() == "{{root}}"{
-                                expression_return = true;
-                            }
-                        }
-                    },
-                    _ => {}
+        if let ExprKind::Block(block, _label) = body.value.kind &&
+            block.expr.is_some() &&
+            let ExprKind::Call(func, _args) = block.expr.unwrap().kind &&
+            let ExprKind::Path(qpath) = &func.kind &&
+            let QPath::Resolved(_, path) = qpath {
+
+            if let Some(last_segment) = path.segments.last() {
+                match last_segment.ident.as_str() {
+                    "Err" | "Ok" =>{},
+                    _ => {
+                        expression_return = true;
+                    }
                 }
+            }
+            //if to ignore some automatically generated functions.
+            // this is provisional i will improve it when i know how
+            if let Some(first) = path.segments.first() &&
+                first.ident.as_str() == "{{root}}"{
+                expression_return = true;
             }
         }
 
         match decl.output {
             rustc_hir::FnRetTy::Return(ret) => {
-                if let TyKind::Path(qpath) = &ret.kind && 
+                if let TyKind::Path(qpath) = &ret.kind &&
                     let QPath::Resolved(_ty, path) = qpath {
 
                     //ignore function if not returns a Result type
@@ -202,33 +180,18 @@
 
         walk_expr(&mut visitor, body.value);
 
-        if !visitor.found_try &&
-           !visitor.found_return &&
-           !expression_return &&
-            (visitor.count_err == 0 || visitor.count_ok == 0) {
-            //dbg!(visitor.count_err, visitor.count_ok);
-            //dbg!(body.value);
+        if !visitor.found_try
+            && !visitor.found_return
+            && !expression_return
+            && (visitor.count_err == 0 || visitor.count_ok == 0)
+        {
             visitor.span.iter().for_each(|span| {
-<<<<<<< HEAD
-                //dbg!(span);
-                span_lint_and_help(
+                Detector::UnusedReturnEnum.span_lint_and_help(
                     cx,
                     UNUSED_RETURN_ENUM,
                     *span,
-                    "unused return enum",
-                    None,
                     "If any of the variants (Ok/Err) is not used, the code could be simplified or it could imply a bug",
                 );
-=======
-                if let Some(span) = span {
-                    Detector::UnusedReturnEnum.span_lint_and_help(
-                        cx,
-                        UNUSED_RETURN_ENUM,
-                        *span,
-                        "If any of the variants (Ok/Err) is not used, the code could be simplified or it could imply a bug",
-                    );
-                }
->>>>>>> 68f3fab3
             });
         }
     }
