--- conflicted
+++ resolved
@@ -38,9 +38,5 @@
 pub fn is_macro_expansion(span: Span) -> bool {
     span.from_expansion()
         || span.in_derive_expansion()
-<<<<<<< HEAD
-=======
-        //|| span.in_macro_expansion_with_collapse_debuginfo()
->>>>>>> 25cb1c88
         || span.ctxt().outer_expn_data().macro_def_id.is_some()
 }