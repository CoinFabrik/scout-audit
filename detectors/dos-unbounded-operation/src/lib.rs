#![feature(rustc_private)]
#![feature(let_chains)]
extern crate rustc_hir;
extern crate rustc_ast;
extern crate rustc_span;

<<<<<<< HEAD
use clippy_utils::diagnostics::span_lint_and_help;
use rustc_ast::LitKind;
use rustc_hir::{intravisit::{walk_expr, FnKind, Visitor}, ExprKind, MatchSource, QPath, LangItem};
use rustc_lint::LateLintPass;
use rustc_span::{Span, def_id::LocalDefId};
=======
use clippy_utils::higher;
use if_chain::if_chain;
use rustc_hir::{Expr, ExprKind, QPath};
use rustc_lint::{LateContext, LateLintPass};
>>>>>>> 9fac0b09
use scout_audit_internal::Detector;

dylint_linting::declare_late_lint! {
    /// ### What it does
    /// This detector checks that when using for or while loops, their conditions limit the execution to a constant number of iterations.
    /// ### Why is this bad?
    /// If the number of iterations is not limited to a specific range, it could potentially cause out of gas exceptions.
    /// ### Known problems
    /// False positives are to be expected when using variables that can only be set using controlled flows that limit the values within acceptable ranges.
    /// ### Example
    /// ```rust
    /// pub fn pay_out(&mut self) {
    ///     for i in 0..self.next_payee_ix {
    ///         let payee = self.payees.get(&i).unwrap();
    ///         self.env().transfer(payee.address, payee.value).unwrap();
    ///     }
    /// }
    /// ```
    /// Use instead:
    /// ```rust
    /// pub fn pay_out(&mut self, payee: u128) {
    ///     let payee = self.payees.get(&payee).unwrap();
    ///     self.env().transfer(payee.address, payee.value).unwrap();
    /// }
    /// ```
    pub DOS_UNBOUNDED_OPERATION,
    Warn,
    Detector::DosUnboundedOperation.get_lint_message()
}

struct ForLoopVisitor {
    span_constant: Vec<Span>,
}
impl<'tcx> Visitor<'tcx> for ForLoopVisitor {
    fn visit_expr(&mut self, expr: &'tcx rustc_hir::Expr<'tcx>) {
        if let ExprKind::Match(match_expr, _arms, source) = expr.kind &&
            source == MatchSource::ForLoopDesugar &&
            let ExprKind::Call(func, args) = match_expr.kind &&
            let ExprKind::Path(qpath) = &func.kind &&
            let QPath::LangItem(item, _span, _id) = qpath &&
            item == &LangItem::IntoIterIntoIter {

            if args.first().is_some() &&
                let ExprKind::Struct(qpath, fields, _) = args.first().unwrap().kind &&
                let QPath::LangItem(langitem, _span, _id) = qpath &&
                (
                    LangItem::Range == *langitem ||
                    LangItem::RangeInclusiveStruct == *langitem ||
                    LangItem::RangeInclusiveNew == *langitem
                ) &&
                fields.last().is_some() &&
                let ExprKind::Lit(lit) = &fields.last().unwrap().expr.kind &&
                let LitKind::Int(_v, _typ) = lit.node {
                
                walk_expr(self, expr);
            } else {
                self.span_constant.push(expr.span);
            }
        }
        walk_expr(self, expr);
    }
}
impl<'tcx> LateLintPass<'tcx> for DosUnboundedOperation {
    fn check_fn(
        &mut self,
        cx: &rustc_lint::LateContext<'tcx>,
        kind: rustc_hir::intravisit::FnKind<'tcx>,
        _: &'tcx rustc_hir::FnDecl<'tcx>,
        body: &'tcx rustc_hir::Body<'tcx>,
        _: Span,
        _: LocalDefId
    ) {
        if let FnKind::Method(_ident, _sig) = kind {
            let mut visitor = ForLoopVisitor { span_constant: vec![] };
            walk_expr(&mut visitor, body.value);

            for span in visitor.span_constant {
                span_lint_and_help(
                    cx,
                    DOS_UNBOUNDED_OPERATION,
                    span,
                    Detector::DosUnboundedOperation.get_lint_message(),
                    None,
                    "This loop seems to do not have a fixed number of iterations",
                );
            }
        }
<<<<<<< HEAD
=======
        if warn {
            Detector::DosUnboundedOperation.span_lint_and_help(
                cx,
                DOS_UNBOUNDED_OPERATION,
                expr.span,
                "This loop seems to do not have a fixed number of iterations",
            );
        }
>>>>>>> 9fac0b09
    }
}<|MERGE_RESOLUTION|>--- conflicted
+++ resolved
@@ -1,21 +1,16 @@
 #![feature(rustc_private)]
 #![feature(let_chains)]
+extern crate rustc_ast;
 extern crate rustc_hir;
-extern crate rustc_ast;
 extern crate rustc_span;
 
-<<<<<<< HEAD
-use clippy_utils::diagnostics::span_lint_and_help;
 use rustc_ast::LitKind;
-use rustc_hir::{intravisit::{walk_expr, FnKind, Visitor}, ExprKind, MatchSource, QPath, LangItem};
-use rustc_lint::LateLintPass;
-use rustc_span::{Span, def_id::LocalDefId};
-=======
-use clippy_utils::higher;
-use if_chain::if_chain;
-use rustc_hir::{Expr, ExprKind, QPath};
+use rustc_hir::{
+    intravisit::{walk_expr, FnKind, Visitor},
+    ExprKind, LangItem, MatchSource, QPath,
+};
 use rustc_lint::{LateContext, LateLintPass};
->>>>>>> 9fac0b09
+use rustc_span::{def_id::LocalDefId, Span};
 use scout_audit_internal::Detector;
 
 dylint_linting::declare_late_lint! {
@@ -69,7 +64,7 @@
                 fields.last().is_some() &&
                 let ExprKind::Lit(lit) = &fields.last().unwrap().expr.kind &&
                 let LitKind::Int(_v, _typ) = lit.node {
-                
+
                 walk_expr(self, expr);
             } else {
                 self.span_constant.push(expr.span);
@@ -81,38 +76,27 @@
 impl<'tcx> LateLintPass<'tcx> for DosUnboundedOperation {
     fn check_fn(
         &mut self,
-        cx: &rustc_lint::LateContext<'tcx>,
+        cx: &LateContext<'tcx>,
         kind: rustc_hir::intravisit::FnKind<'tcx>,
         _: &'tcx rustc_hir::FnDecl<'tcx>,
         body: &'tcx rustc_hir::Body<'tcx>,
         _: Span,
-        _: LocalDefId
+        _: LocalDefId,
     ) {
         if let FnKind::Method(_ident, _sig) = kind {
-            let mut visitor = ForLoopVisitor { span_constant: vec![] };
+            let mut visitor = ForLoopVisitor {
+                span_constant: vec![],
+            };
             walk_expr(&mut visitor, body.value);
 
             for span in visitor.span_constant {
-                span_lint_and_help(
+                Detector::DosUnboundedOperation.span_lint_and_help(
                     cx,
                     DOS_UNBOUNDED_OPERATION,
                     span,
-                    Detector::DosUnboundedOperation.get_lint_message(),
-                    None,
                     "This loop seems to do not have a fixed number of iterations",
                 );
             }
         }
-<<<<<<< HEAD
-=======
-        if warn {
-            Detector::DosUnboundedOperation.span_lint_and_help(
-                cx,
-                DOS_UNBOUNDED_OPERATION,
-                expr.span,
-                "This loop seems to do not have a fixed number of iterations",
-            );
-        }
->>>>>>> 9fac0b09
     }
 }