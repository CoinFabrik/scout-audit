#![feature(rustc_private)]

extern crate rustc_hir;
extern crate rustc_middle;
extern crate rustc_span;

use clippy_wrappers::span_lint;
use common::{
    analysis::{get_node_type_opt, is_soroban_storage, SorobanStorageType},
<<<<<<< HEAD
    declarations::{Severity, VulnerabilityClass},
=======
>>>>>>> 9ae30d54
    macros::expose_lint_info,
};
use if_chain::if_chain;
use rustc_hir::{
    intravisit::{walk_expr, FnKind, Visitor},
    Body, Expr, ExprKind, FnDecl,
};
use rustc_lint::{LateContext, LateLintPass};
use rustc_middle::ty::{Ty, TyKind};
use rustc_span::{def_id::LocalDefId, Span, Symbol};

const LINT_MESSAGE: &str = "Using dynamic types in instance or persistent storage can lead to unnecessary growth or storage-related vulnerabilities.";

#[expose_lint_info]
pub static DYNAMIC_STORAGE_INFO: LintInfo = LintInfo {
    name: env!("CARGO_PKG_NAME"),
    short_message: LINT_MESSAGE,
    long_message: "Using dynamic types in instance or persistent storage can lead to unnecessary growth or storage-related vulnerabilities.",
    severity: Severity::Medium,
    help: "https://coinfabrik.github.io/scout-soroban/docs/detectors/dynamic-storage",
    vulnerability_class: VulnerabilityClass::ResourceManagement,
};

dylint_linting::impl_late_lint! {
    pub DYNAMIC_STORAGE,
    Warn,
    LINT_MESSAGE,
    DynamicStorage
}

#[derive(Default)]
struct DynamicStorage;

impl<'tcx> LateLintPass<'tcx> for DynamicStorage {
    fn check_fn(
        &mut self,
        cx: &LateContext<'tcx>,
        _: FnKind<'tcx>,
        _: &'tcx FnDecl<'tcx>,
        body: &'tcx Body<'tcx>,
        span: Span,
        _: LocalDefId,
    ) {
        if span.from_expansion() {
            return;
        }

        let mut storage_warn_visitor = DynamicStorageVisitor { cx };
        storage_warn_visitor.visit_body(body);
    }
}

struct DynamicStorageVisitor<'a, 'tcx> {
    cx: &'a LateContext<'tcx>,
}

impl<'a, 'tcx> Visitor<'tcx> for DynamicStorageVisitor<'a, 'tcx> {
    fn visit_expr(&mut self, expr: &'tcx Expr<'tcx>) {
        if_chain! {
            // Detect calls to `set` method
            if let ExprKind::MethodCall(path, receiver, args, _) = &expr.kind;
            if path.ident.name == Symbol::intern("set");
            // Get the type of the receiver and check if it is an instance or persistent storage
            if let Some(receiver_ty) = get_node_type_opt(self.cx, &receiver.hir_id);
            if is_soroban_storage(self.cx, receiver_ty, SorobanStorageType::Instance)
                || is_soroban_storage(self.cx, receiver_ty, SorobanStorageType::Persistent);
            // Check if the value being set is a dynamic type
            if args.len() >= 2;
            if let Some(value_type) = get_node_type_opt(self.cx, &args[1].hir_id);
            if is_dynamic_type(self.cx, &value_type);
            then {
                span_lint(self.cx, DYNAMIC_STORAGE, expr.span, LINT_MESSAGE)
            }
        }

        walk_expr(self, expr)
    }
}

fn is_dynamic_type(cx: &LateContext, ty: &Ty) -> bool {
    match ty.kind() {
        TyKind::Str => true,
        TyKind::Slice(_) => true,
        TyKind::Dynamic(..) => true,
        TyKind::Array(element_ty, _) => is_dynamic_type(cx, element_ty),
        TyKind::Adt(adt_def, _) => {
            let type_name = cx.tcx.item_name(adt_def.did());
            matches!(type_name.as_str(), "Vec" | "String" | "Map" | "LinkedList")
        }
        TyKind::RawPtr(ty, _) => is_dynamic_type(cx, ty),
        TyKind::Ref(_, ty, _) => is_dynamic_type(cx, ty),
        TyKind::Tuple(substs) => substs.iter().any(|ty| is_dynamic_type(cx, &ty)),
        _ => false,
    }
}<|MERGE_RESOLUTION|>--- conflicted
+++ resolved
@@ -7,10 +7,7 @@
 use clippy_wrappers::span_lint;
 use common::{
     analysis::{get_node_type_opt, is_soroban_storage, SorobanStorageType},
-<<<<<<< HEAD
     declarations::{Severity, VulnerabilityClass},
-=======
->>>>>>> 9ae30d54
     macros::expose_lint_info,
 };
 use if_chain::if_chain;
