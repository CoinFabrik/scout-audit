#![feature(rustc_private)]

extern crate rustc_errors;
extern crate rustc_hir;
extern crate rustc_span;

use clippy_wrappers::span_lint_and_sugg;
<<<<<<< HEAD
use common::{
    analysis::is_soroban_map,
    declarations::{Severity, VulnerabilityClass},
    macros::expose_lint_info,
};
=======
use common::{analysis::is_soroban_map, macros::expose_lint_info};
>>>>>>> 9ae30d54
use if_chain::if_chain;
use rustc_errors::Applicability;
use rustc_hir::{
    intravisit::{walk_expr, FnKind, Visitor},
    Body, Expr, ExprKind, FnDecl,
};
use rustc_lint::{LateContext, LateLintPass, LintContext};
use rustc_span::{def_id::LocalDefId, Span};

const LINT_MESSAGE: &str = "Unsafe access on Map, method could panic.";
const UNSAFE_GET_METHODS: [&str; 3] = ["get", "get_unchecked", "try_get_unchecked"];

#[expose_lint_info]
pub static UNSAFE_MAP_GET_INFO: LintInfo = LintInfo {
    name: env!("CARGO_PKG_NAME"),
    short_message: LINT_MESSAGE,
    long_message: "This vulnerability class pertains to the inappropriate usage of the get method for Map in soroban",
    severity: Severity::Medium,
    help: "https://coinfabrik.github.io/scout-soroban/docs/detectors/unsafe-map-get",
    vulnerability_class: VulnerabilityClass::Authorization,
};

dylint_linting::declare_late_lint! {
    pub UNSAFE_MAP_GET,
    Warn,
    LINT_MESSAGE
}

struct UnsafeMapGetVisitor<'a, 'tcx> {
    cx: &'a LateContext<'tcx>,
}

impl UnsafeMapGetVisitor<'_, '_> {
    fn get_receiver_ident_name<'tcx>(&self, receiver: &'tcx Expr<'tcx>) -> String {
        self.cx
            .sess()
            .source_map()
            .span_to_snippet(receiver.span)
            .unwrap_or_default()
    }
}

impl<'a, 'tcx> Visitor<'tcx> for UnsafeMapGetVisitor<'a, 'tcx> {
    fn visit_expr(&mut self, expr: &'tcx Expr<'_>) {
        if_chain! {
            if let ExprKind::MethodCall(path_segment, receiver, args, _) = &expr.kind;
            if UNSAFE_GET_METHODS.contains(&path_segment.ident.as_str());
            if is_soroban_map(self.cx, self.cx.typeck_results().node_type(receiver.hir_id));
            then {
                let receiver_ident_name = self.get_receiver_ident_name(receiver);
                let first_arg_str = self.get_receiver_ident_name(&args[0]);
                span_lint_and_sugg(
                    self.cx,
                    UNSAFE_MAP_GET,
                    expr.span,
                    LINT_MESSAGE,
                    format!("Using `{}` on a Map is unsafe as it could panic, please use", path_segment.ident),
                    format!("{}.try_get({}).unwrap_or_default()", receiver_ident_name, first_arg_str),
                    Applicability::MaybeIncorrect,
                );
            }
        }
        walk_expr(self, expr);
    }
}

impl<'tcx> LateLintPass<'tcx> for UnsafeMapGet {
    fn check_fn(
        &mut self,
        cx: &LateContext<'tcx>,
        _: FnKind<'tcx>,
        _: &'tcx FnDecl<'tcx>,
        body: &'tcx Body<'tcx>,
        span: Span,
        _: LocalDefId,
    ) {
        // If the function comes from a macro expansion, we don't want to analyze it.
        if span.from_expansion() {
            return;
        }

        let mut visitor = UnsafeMapGetVisitor { cx };

        walk_expr(&mut visitor, body.value);
    }
}<|MERGE_RESOLUTION|>--- conflicted
+++ resolved
@@ -5,15 +5,11 @@
 extern crate rustc_span;
 
 use clippy_wrappers::span_lint_and_sugg;
-<<<<<<< HEAD
 use common::{
     analysis::is_soroban_map,
     declarations::{Severity, VulnerabilityClass},
     macros::expose_lint_info,
 };
-=======
-use common::{analysis::is_soroban_map, macros::expose_lint_info};
->>>>>>> 9ae30d54
 use if_chain::if_chain;
 use rustc_errors::Applicability;
 use rustc_hir::{
