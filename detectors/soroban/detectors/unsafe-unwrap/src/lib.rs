--- conflicted
+++ resolved
@@ -8,10 +8,7 @@
 use clippy_wrappers::span_lint_and_help;
 use common::{
     analysis::{fn_returns, get_node_type_opt, match_type_to_str, ConstantAnalyzer},
-<<<<<<< HEAD
     declarations::{Severity, VulnerabilityClass},
-=======
->>>>>>> 9ae30d54
     macros::expose_lint_info,
 };
 use if_chain::if_chain;
