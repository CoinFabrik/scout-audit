#![feature(rustc_private)]
#![feature(let_chains)]

extern crate rustc_ast;
extern crate rustc_hir;
extern crate rustc_middle;
extern crate rustc_span;
extern crate rustc_type_ir;

use clippy_wrappers::span_lint_and_help;
<<<<<<< HEAD
use common::{
    analysis::get_node_type,
    declarations::{Severity, VulnerabilityClass},
    macros::expose_lint_info,
};
=======
use common::{analysis::get_node_type, macros::expose_lint_info};
>>>>>>> 9ae30d54
use rustc_ast::{Label, LitIntType, LitKind};
use rustc_hir::{
    def::Res,
    def_id::LocalDefId,
    intravisit::{walk_expr, FnKind, Visitor},
    BindingMode, Block, Expr, ExprField, ExprKind, HirId, LangItem, LoopSource, MatchSource, Pat,
    PatField, PatKind, Path, PathSegment, QPath, StmtKind, Ty,
};
use rustc_lint::{LateContext, LateLintPass};
use rustc_middle::ty::{TyCtxt, TyKind};
use rustc_span::{symbol::Ident, Span};
use rustc_type_ir::Interner;
use std::collections::HashSet;

const LINT_MESSAGE: &str =
    "Hardcoding an index could lead to panic if the top bound is out of bounds.";

#[expose_lint_info]
pub static ITERATORS_OVER_INDEXING_INFO: LintInfo = LintInfo {
    name: env!("CARGO_PKG_NAME"),
    short_message: LINT_MESSAGE,
    long_message: "Instead, use an iterator or index to `.len()`.",
    severity: Severity::Medium,
    help: "https://coinfabrik.github.io/scout-soroban/docs/detectors/iterators-over-indexing",
    vulnerability_class: VulnerabilityClass::Arithmetic,
};

dylint_linting::declare_late_lint! {
    pub ITERATORS_OVER_INDEXING,
    Warn,
    LINT_MESSAGE
}

struct ForLoopVisitor<'a, 'b> {
    span_constant: HashSet<Span>,
    cx: &'b LateContext<'a>,
}
struct VectorAccessVisitor<'a, 'b> {
    index_id: HirId,
    has_vector_access: bool,
    cx: &'b LateContext<'a>,
}

impl<'a, 'b> Visitor<'a> for VectorAccessVisitor<'a, 'b> {
    fn visit_expr(&mut self, expr: &'a Expr<'a>) {
        let _ = (|| -> Result<(), ()> {
            let (path_segment, object, arguments, _) = expr_to_method_call(&expr.kind)?;
            let name = path_segment.ident.name.as_str();
            if !(name == "get" || name == "get_unchecked") {
                return Ok(());
            }
            let object_path = expr_to_path(&object.kind)?;
            let (_, object_path) = path_to_resolved(&object_path)?;
            let object_decl_hir_id = resolution_to_local(&object_path.res)?;

            let object_type = get_node_type(self.cx, object_decl_hir_id);
            let (def, _generic_args) = type_to_adt(object_type.kind())?;
            let type_name = self
                .cx
                .get_def_path(def.did())
                .iter()
                .map(|x| x.to_string())
                .collect::<Vec<_>>()
                .join("::");

            if type_name != "soroban_sdk::vec::Vec" {
                return Ok(());
            }

            if arguments.len() != 1 {
                return Ok(());
            }

            let index_qpath = expr_to_path(&arguments.first().unwrap().kind)?;
            let (_, index_path) = path_to_resolved(&index_qpath)?;
            let index_hir_id = resolution_to_local(&index_path.res)?;
            if *index_hir_id == self.index_id {
                self.has_vector_access = true;
            }
            Ok(())
        })();
        walk_expr(self, expr);
    }
}

//---------------------------------------------------------------------

fn type_to_adt<'hir>(
    kind: &'hir rustc_type_ir::TyKind<TyCtxt<'hir>>,
) -> Result<
    (
        &'hir <TyCtxt<'hir> as Interner>::AdtDef,
        &'hir <TyCtxt<'hir> as Interner>::GenericArgs,
    ),
    (),
> {
    if let TyKind::Adt(a, b) = kind {
        Ok((a, b))
    } else {
        Err(())
    }
}

//---------------------------------------------------------------------

fn stmt_to_expr<'hir>(kind: &'hir StmtKind<'hir>) -> Result<&'hir Expr<'hir>, ()> {
    if let StmtKind::Expr(a) = kind {
        Ok(a)
    } else {
        Err(())
    }
}

//---------------------------------------------------------------------

fn expr_to_drop_temps<'hir>(kind: &'hir ExprKind<'hir>) -> Result<&'hir Expr<'hir>, ()> {
    if let ExprKind::DropTemps(a) = kind {
        Ok(a)
    } else {
        Err(())
    }
}

fn expr_to_match<'hir>(
    kind: &'hir ExprKind<'hir>,
) -> Result<(&'hir Expr<'hir>, &'hir [rustc_hir::Arm<'hir>], MatchSource), ()> {
    if let ExprKind::Match(a, b, c) = kind {
        Ok((a, b, *c))
    } else {
        Err(())
    }
}

fn expr_to_call<'hir>(
    kind: &'hir ExprKind<'hir>,
) -> Result<(&'hir Expr<'hir>, &'hir [Expr<'hir>]), ()> {
    if let ExprKind::Call(a, b) = kind {
        Ok((a, b))
    } else {
        Err(())
    }
}

fn expr_to_path<'hir>(kind: &'hir ExprKind<'hir>) -> Result<QPath<'hir>, ()> {
    if let ExprKind::Path(a) = kind {
        Ok(*a)
    } else {
        Err(())
    }
}

fn expr_to_struct<'hir>(
    kind: &'hir ExprKind<'hir>,
) -> Result<
    (
        &'hir QPath<'hir>,
        &'hir [ExprField<'hir>],
        Option<&'hir Expr<'hir>>,
    ),
    (),
> {
    if let ExprKind::Struct(a, b, c) = kind {
        Ok((a, b, *c))
    } else {
        Err(())
    }
}

fn expr_to_lit<'hir>(kind: &'hir ExprKind<'hir>) -> Result<&'hir rustc_hir::Lit, ()> {
    if let ExprKind::Lit(a) = kind {
        Ok(a)
    } else {
        Err(())
    }
}

fn expr_to_loop<'hir>(
    kind: &'hir ExprKind<'hir>,
) -> Result<(&'hir Block<'hir>, &Option<Label>, LoopSource, &Span), ()> {
    if let ExprKind::Loop(a, b, c, d) = kind {
        Ok((a, b, *c, d))
    } else {
        Err(())
    }
}

fn expr_to_method_call<'hir>(
    kind: &'hir ExprKind<'hir>,
) -> Result<
    (
        &'hir PathSegment<'hir>,
        &'hir Expr<'hir>,
        &'hir [Expr<'hir>],
        Span,
    ),
    (),
> {
    if let ExprKind::MethodCall(a, b, c, d) = kind {
        Ok((a, b, c, *d))
    } else {
        Err(())
    }
}

//---------------------------------------------------------------------

fn path_to_lang_item(path: &QPath) -> Result<(LangItem, Span), ()> {
    if let QPath::LangItem(a, b) = path {
        Ok((*a, *b))
    } else {
        Err(())
    }
}

fn path_to_resolved<'hir>(
    path: &'hir QPath<'hir>,
) -> Result<(&'hir Option<&'hir Ty<'hir>>, &'hir Path<'hir>), ()> {
    if let QPath::Resolved(a, b) = path {
        Ok((a, b))
    } else {
        Err(())
    }
}

//---------------------------------------------------------------------

fn resolution_to_local(resolution: &Res) -> Result<&HirId, ()> {
    if let Res::Local(a) = resolution {
        Ok(a)
    } else {
        Err(())
    }
}

//---------------------------------------------------------------------

fn lit_to_int(kind: &LitKind) -> Result<(u128, LitIntType), ()> {
    if let LitKind::Int(a, b) = kind {
        Ok((a.get(), *b))
    } else {
        Err(())
    }
}

//---------------------------------------------------------------------

fn pattern_to_struct<'hir>(
    pat: &'hir PatKind<'hir>,
) -> Result<(&QPath<'hir>, &'hir [PatField<'hir>], bool), ()> {
    if let PatKind::Struct(a, b, c) = pat {
        Ok((a, b, *c))
    } else {
        Err(())
    }
}

fn pattern_to_binding<'hir>(
    pat: &'hir PatKind<'hir>,
) -> Result<(&BindingMode, &HirId, &Ident, &Option<&'hir Pat<'hir>>), ()> {
    if let PatKind::Binding(a, b, c, d) = pat {
        Ok((a, b, c, d))
    } else {
        Err(())
    }
}

//---------------------------------------------------------------------

fn is_range(item: LangItem) -> bool {
    matches!(
        item,
        LangItem::Range | LangItem::RangeInclusiveStruct | LangItem::RangeInclusiveNew
    )
}

//---------------------------------------------------------------------

fn handle_expr<'a>(me: &mut ForLoopVisitor<'a, '_>, expr: &'a Expr<'a>) -> Result<(), ()> {
    //Ignore DropTemps()
    let expr = expr_to_drop_temps(&expr.kind).or(Ok(expr))?;

    let (match_expr, arms, source) = expr_to_match(&expr.kind)?;
    if source != MatchSource::ForLoopDesugar {
        return Ok(());
    }
    let (func, args) = expr_to_call(&match_expr.kind)?;
    let qpath = expr_to_path(&func.kind)?;
    let (item, _) = path_to_lang_item(&qpath)?;
    if item != LangItem::IntoIterIntoIter {
        return Ok(());
    }
    if args.first().is_none() {
        return Ok(());
    }
    let (qpath, fields, _) = expr_to_struct(&args.first().unwrap().kind)?;
    let (langitem, _) = path_to_lang_item(qpath)?;
    if !is_range(langitem) {
        return Ok(());
    }
    if fields.last().is_none() {
        return Ok(());
    }
    let lit = expr_to_lit(&fields.last().unwrap().expr.kind)?;
    let _ = lit_to_int(&lit.node)?;
    if arms.first().is_none() {
        return Ok(());
    }
    let (block, _, loopsource, _) = expr_to_loop(&arms.first().unwrap().body.kind)?;
    if loopsource != LoopSource::ForLoop {
        return Ok(());
    }
    if block.stmts.first().is_none() {
        return Ok(());
    }
    let stmtexpr = stmt_to_expr(&block.stmts.first().unwrap().kind)?;
    let (_, some_none_arms, match_source) = expr_to_match(&stmtexpr.kind)?;
    if match_source != MatchSource::ForLoopDesugar {
        return Ok(());
    }

    let mut visitor = VectorAccessVisitor {
        has_vector_access: false,
        index_id: expr.hir_id,
        cx: me.cx,
    };
    for arm in some_none_arms {
        let hir_id = (|| -> Result<HirId, ()> {
            let (qpath, pats, _) = pattern_to_struct(&arm.pat.kind)?;
            let (item_type, _) = path_to_lang_item(qpath)?;
            if item_type != LangItem::OptionSome {
                return Err(());
            }
            if pats.last().is_none() {
                return Err(());
            }
            let (_, hir_id, _ident, _) = pattern_to_binding(&pats.last().unwrap().pat.kind)?;
            Ok(*hir_id)
        })();

        if let Ok(hir_id) = hir_id {
            visitor.index_id = hir_id;
            walk_expr(&mut visitor, arm.body);
        }
    }

    if visitor.has_vector_access {
        me.span_constant.insert(expr.span);
    }

    Ok(())
}

impl<'a, 'b> Visitor<'a> for ForLoopVisitor<'a, 'b> {
    fn visit_expr(&mut self, expr: &'a rustc_hir::Expr<'a>) {
        let _ = handle_expr(self, expr);
        walk_expr(self, expr);
    }
}

impl<'tcx> LateLintPass<'tcx> for IteratorsOverIndexing {
    fn check_fn(
        &mut self,
        cx: &rustc_lint::LateContext<'tcx>,
        kind: rustc_hir::intravisit::FnKind<'tcx>,
        _decl: &'tcx rustc_hir::FnDecl<'tcx>,
        body: &'tcx rustc_hir::Body<'tcx>,
        _: Span,
        _: LocalDefId,
    ) {
        if let FnKind::Method(_ident, _sig) = kind {
            let span_constant = {
                let mut visitor = ForLoopVisitor {
                    span_constant: HashSet::new(),
                    cx,
                };
                walk_expr(&mut visitor, body.value);
                visitor.span_constant
            };

            for span in span_constant {
                span_lint_and_help(
                    cx,
                    ITERATORS_OVER_INDEXING,
                    span,
                    LINT_MESSAGE,
                    None,
                    "Instead, use an iterator or index to `.len()`.",
                );
            }
        }
    }
}<|MERGE_RESOLUTION|>--- conflicted
+++ resolved
@@ -8,15 +8,11 @@
 extern crate rustc_type_ir;
 
 use clippy_wrappers::span_lint_and_help;
-<<<<<<< HEAD
 use common::{
     analysis::get_node_type,
     declarations::{Severity, VulnerabilityClass},
     macros::expose_lint_info,
 };
-=======
-use common::{analysis::get_node_type, macros::expose_lint_info};
->>>>>>> 9ae30d54
 use rustc_ast::{Label, LitIntType, LitKind};
 use rustc_hir::{
     def::Res,
