#![feature(rustc_private)]

extern crate rustc_ast;
extern crate rustc_span;

use clippy_utils::sym;
use clippy_wrappers::span_lint_and_help;
<<<<<<< HEAD
use common::{declarations::{Severity, VulnerabilityClass}, macros::expose_lint_info};
=======
use common::macros::expose_lint_info;
>>>>>>> 9ae30d54
use if_chain::if_chain;
use rustc_ast::{
    ptr::P,
    tokenstream::{TokenStream, TokenTree},
    AttrArgs, AttrKind, Expr, ExprKind, Item, MacCall, Stmt, StmtKind,
};
use rustc_lint::{EarlyContext, EarlyLintPass};
use rustc_span::{sym, Span};

const LINT_MESSAGE: &str = "Assert causes panic. Instead, return a proper error.";

#[expose_lint_info]
pub static ASSERT_VIOLATION_INFO: LintInfo = LintInfo {
    name: env!("CARGO_PKG_NAME"),
    short_message: LINT_MESSAGE,
    long_message: "Assert causes panic. Instead, return a proper error.",
    severity: Severity::Medium,
    help: "https://coinfabrik.github.io/scout-soroban/docs/detectors/assert-violation",
    vulnerability_class: VulnerabilityClass::Panic,
};

dylint_linting::impl_pre_expansion_lint! {
    pub ASSERT_VIOLATION,
    Warn,
    LINT_MESSAGE,
    AssertViolation::default()
}

#[derive(Default)]
struct AssertViolation {
    in_test_span: Option<Span>,
}

impl AssertViolation {
    fn in_test_item(&self) -> bool {
        self.in_test_span.is_some()
    }
}

impl EarlyLintPass for AssertViolation {
    fn check_item(&mut self, _cx: &EarlyContext, item: &Item) {
        match (is_test_item(item), self.in_test_span) {
            (true, None) => self.in_test_span = Some(item.span),
            (true, Some(test_span)) => {
                if !test_span.contains(item.span) {
                    self.in_test_span = Some(item.span);
                }
            }
            (false, None) => {}
            (false, Some(test_span)) => {
                if !test_span.contains(item.span) {
                    self.in_test_span = None;
                }
            }
        };
    }

    fn check_stmt(&mut self, cx: &EarlyContext, stmt: &Stmt) {
        if self.in_test_item() {
            return;
        }

        if let StmtKind::MacCall(mac) = &stmt.kind {
            check_macro_call(cx, stmt.span, &mac.mac)
        }
    }
    fn check_expr(&mut self, cx: &EarlyContext, expr: &Expr) {
        if self.in_test_item() {
            return;
        }

        if let ExprKind::MacCall(mac) = &expr.kind {
            check_macro_call(cx, expr.span, mac)
        }
    }
}

fn check_macro_call(cx: &EarlyContext, span: Span, mac: &P<MacCall>) {
    if [
        sym!(assert),
        sym!(assert_eq),
        sym!(assert_ne),
        sym!(debug_assert),
        sym!(debug_assert_eq),
        sym!(debug_assert_ne),
    ]
    .iter()
    .any(|sym| &mac.path == sym)
    {
        span_lint_and_help(
            cx,
            ASSERT_VIOLATION,
            span,
            LINT_MESSAGE,
            None,
            "You could use instead an Error enum.",
        );
    }
}

fn is_test_item(item: &Item) -> bool {
    item.attrs.iter().any(|attr| {
        // Find #[cfg(all(test, feature = "e2e-tests"))]
        if_chain!(
            if let AttrKind::Normal(normal) = &attr.kind;
            if let AttrArgs::Delimited(delim_args) = &normal.item.args;
            if is_test_token_present(&delim_args.tokens);
            then {
                return true;
            }
        );

        // Find unit or integration tests
        if attr.has_name(sym::test) {
            return true;
        }

        if_chain! {
            if attr.has_name(sym::cfg);
            if let Some(items) = attr.meta_item_list();
            if let [item] = items.as_slice();
            if let Some(feature_item) = item.meta_item();
            if feature_item.has_name(sym::test);
            then {
                return true;
            }
        }

        false
    })
}

fn is_test_token_present(token_stream: &TokenStream) -> bool {
    token_stream.trees().any(|tree| match tree {
        TokenTree::Token(token, _) => token.is_ident_named(sym::test),
        TokenTree::Delimited(_, _, _, token_stream) => is_test_token_present(token_stream),
    })
}<|MERGE_RESOLUTION|>--- conflicted
+++ resolved
@@ -5,11 +5,10 @@
 
 use clippy_utils::sym;
 use clippy_wrappers::span_lint_and_help;
-<<<<<<< HEAD
-use common::{declarations::{Severity, VulnerabilityClass}, macros::expose_lint_info};
-=======
-use common::macros::expose_lint_info;
->>>>>>> 9ae30d54
+use common::{
+    declarations::{Severity, VulnerabilityClass},
+    macros::expose_lint_info,
+};
 use if_chain::if_chain;
 use rustc_ast::{
     ptr::P,
