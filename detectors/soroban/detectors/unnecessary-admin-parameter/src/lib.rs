#![feature(rustc_private)]

extern crate rustc_hir;
extern crate rustc_span;

use clippy_wrappers::span_lint_and_help;
use common::{
    analysis::{get_node_type_opt, is_soroban_address, is_soroban_function},
<<<<<<< HEAD
    declarations::{Severity, VulnerabilityClass},
=======
>>>>>>> 9ae30d54
    macros::expose_lint_info,
};
use edit_distance::edit_distance;
use if_chain::if_chain;
use rustc_hir::{
    def::Res,
    intravisit::{walk_expr, FnKind, Visitor},
    Body, Expr, ExprKind, FnDecl, HirId, Param, PatKind, QPath,
};
use rustc_lint::{LateContext, LateLintPass};
use rustc_span::{
    def_id::{DefId, LocalDefId},
    Span, Symbol,
};
use std::collections::{HashMap, HashSet};

const LINT_MESSAGE: &str = "Usage of admin parameter might be unnecessary";

#[expose_lint_info]
pub static UNNECESSARY_ADMIN_PARAMETER_INFO: LintInfo = LintInfo {
    name: env!("CARGO_PKG_NAME"),
    short_message: LINT_MESSAGE,
    long_message: "This function has an admin parameter that might be unnecessary. Consider retrieving the admin from storage instead.",
    severity: Severity::Medium,
    help: "https://coinfabrik.github.io/scout-soroban/docs/detectors/unnecessary-admin-parameter",
    vulnerability_class: VulnerabilityClass::Authorization,
};

dylint_linting::impl_late_lint! {
    pub UNNECESSARY_ADMIN_PARAMETER,
    Warn,
    LINT_MESSAGE,
    UnnecessaryAdminParameter::default()
}

struct AdminInfo {
    param_span: Span,
    usage_span: Option<Span>,
}

#[derive(Default)]
struct UnnecessaryAdminParameter {
    checked_functions: HashSet<String>,
    admin_params: HashMap<DefId, AdminInfo>,
}

impl<'tcx> LateLintPass<'tcx> for UnnecessaryAdminParameter {
    fn check_crate_post(&mut self, cx: &LateContext<'tcx>) {
        for (function_def_id, admin_info) in &self.admin_params {
            if is_soroban_function(cx, &self.checked_functions, function_def_id) {
                let help_message = if admin_info.usage_span.is_some() {
                    "Consider retrieving the admin from storage instead of passing it as a parameter"
                } else {
                    "This admin parameter is not used for access control. Consider removing it or implementing proper access control"
                };

                span_lint_and_help(
                    cx,
                    UNNECESSARY_ADMIN_PARAMETER,
                    admin_info.param_span,
                    LINT_MESSAGE,
                    admin_info.usage_span,
                    help_message,
                )
            }
        }
    }

    fn check_fn(
        &mut self,
        cx: &LateContext<'tcx>,
        _: FnKind<'tcx>,
        _: &'tcx FnDecl<'tcx>,
        body: &'tcx Body<'tcx>,
        span: Span,
        local_def_id: LocalDefId,
    ) {
        let def_id = local_def_id.to_def_id();
        self.checked_functions.insert(cx.tcx.def_path_str(def_id));

        if span.from_expansion() {
            return;
        }

        // Skip analysis for functions named "initialize"
        let fn_name = cx.tcx.item_name(def_id);
        if is_similar_to(&fn_name.as_str().to_lowercase(), "initialize") {
            return;
        }

        // Step 1: Check for admin parameter
        if let Some(admin_param) = find_admin_param(cx, body.params) {
            // Step 2: Check function body for proper use of admin parameter
            let mut visitor = UnnecessaryAdminParameterVisitor {
                admin_param_id: admin_param.pat.hir_id,
                access_control_span: None,
            };
            visitor.visit_body(body);

            // Step 3: Store the information for later analysis
            self.admin_params.insert(
                def_id,
                AdminInfo {
                    param_span: admin_param.span,
                    usage_span: visitor.access_control_span,
                },
            );
        }
    }
}

fn find_admin_param<'tcx>(
    cx: &LateContext<'tcx>,
    params: &'tcx [Param<'tcx>],
) -> Option<&'tcx Param<'tcx>> {
    params.iter().find(|param| {
        matches!(param.pat.kind, PatKind::Binding(_, _, ident, _)
            if is_similar_to(&ident.name.as_str().to_lowercase(), "admin"))
            && get_node_type_opt(cx, &param.hir_id)
                .map_or(false, |type_| is_soroban_address(cx, type_))
    })
}

fn is_similar_to(s1: &str, s2: &str) -> bool {
    edit_distance(s1, s2) <= 1
}

struct UnnecessaryAdminParameterVisitor {
    admin_param_id: HirId,
    access_control_span: Option<Span>,
}

impl<'tcx> Visitor<'tcx> for UnnecessaryAdminParameterVisitor {
    fn visit_expr(&mut self, expr: &'tcx Expr<'tcx>) {
        if_chain! {
            if let ExprKind::MethodCall(path_segment, receiver, ..) = expr.kind;
            if path_segment.ident.name == Symbol::intern("require_auth");
            if let ExprKind::Path(QPath::Resolved(_, path)) = receiver.kind;
            if let Res::Local(id) = path.res;
            if id == self.admin_param_id;
            then {
                self.access_control_span = Some(expr.span);
            }
        }

        walk_expr(self, expr);
    }
}<|MERGE_RESOLUTION|>--- conflicted
+++ resolved
@@ -6,10 +6,7 @@
 use clippy_wrappers::span_lint_and_help;
 use common::{
     analysis::{get_node_type_opt, is_soroban_address, is_soroban_function},
-<<<<<<< HEAD
     declarations::{Severity, VulnerabilityClass},
-=======
->>>>>>> 9ae30d54
     macros::expose_lint_info,
 };
 use edit_distance::edit_distance;
