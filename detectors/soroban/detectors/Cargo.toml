[workspace]
exclude = [".cargo", ".vscode", "target"]
members = ["*"]
resolver = "2"

[workspace.dependencies]
clippy_utils = { git = "https://github.com/rust-lang/rust-clippy", rev = "51a1cf0" }
<<<<<<< HEAD
clippy_wrappers = { package = "scout-audit-clippy-wrappers", git = "https://github.com/CoinFabrik/scout-audit/", rev = "d2d0748a08517cb02668c59dfec35ecf9f63f467" }
common = { path = "../../common" }
dylint_internal = "=3.1.2"
dylint_linting = "=3.1.2"
=======
clippy_wrappers = { package = "scout-audit-clippy-wrappers", path = "../../../scout-audit-clippy-wrappers" }
common = { path = "common" }
dylint_linting = { package = "scout-audit-dylint-linting", path = "../../../scout-audit-dylint-linting" }
>>>>>>> 25cb1c88
if_chain = "=1.0.2"
itertools = { version = "=0.13" }
utils = { path = "../utils" }<|MERGE_RESOLUTION|>--- conflicted
+++ resolved
@@ -5,16 +5,10 @@
 
 [workspace.dependencies]
 clippy_utils = { git = "https://github.com/rust-lang/rust-clippy", rev = "51a1cf0" }
-<<<<<<< HEAD
-clippy_wrappers = { package = "scout-audit-clippy-wrappers", git = "https://github.com/CoinFabrik/scout-audit/", rev = "d2d0748a08517cb02668c59dfec35ecf9f63f467" }
+clippy_wrappers = { package = "scout-audit-clippy-wrappers", path = "../../../scout-audit-clippy-wrappers" }
 common = { path = "../../common" }
 dylint_internal = "=3.1.2"
 dylint_linting = "=3.1.2"
-=======
-clippy_wrappers = { package = "scout-audit-clippy-wrappers", path = "../../../scout-audit-clippy-wrappers" }
-common = { path = "common" }
-dylint_linting = { package = "scout-audit-dylint-linting", path = "../../../scout-audit-dylint-linting" }
->>>>>>> 25cb1c88
 if_chain = "=1.0.2"
 itertools = { version = "=0.13" }
 utils = { path = "../utils" }