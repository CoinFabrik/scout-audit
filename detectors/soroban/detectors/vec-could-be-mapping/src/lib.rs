#![feature(rustc_private)]
#![recursion_limit = "256"]
#![feature(let_chains)]
extern crate rustc_ast;
extern crate rustc_hir;
extern crate rustc_middle;
extern crate rustc_span;
extern crate rustc_type_ir;

use clippy_wrappers::span_lint_and_help;
use common::{
    analysis::{
        definition_to_string, expr_to_method_call, expr_to_path, get_node_type, get_type_string,
        path_to_resolved, resolution_to_local, stmt_to_local, type_to_adt,
    },
    declarations::{Severity, VulnerabilityClass},
    macros::expose_lint_info,
};
use rustc_hir::{
    intravisit::{walk_expr, FnKind, Visitor},
    Body, Expr, FnDecl, GenericArg, HirId, QPath, Stmt, TyKind,
};
use rustc_lint::{LateContext, LateLintPass};
use rustc_middle::ty::GenericArgKind;
use rustc_span::{def_id::LocalDefId, Span};

const LINT_MESSAGE: &str =
    "You are iterating over a vector of tuples using `find`. Consider using a mapping instead.";

#[expose_lint_info]
pub static VEC_COULD_BE_MAPPING_INFO: LintInfo = LintInfo {
    name: env!("CARGO_PKG_NAME"),
    short_message: LINT_MESSAGE,
    long_message: "This vector could be a mapping. Consider changing it, because you are using `find` method in a vector of tuples",
<<<<<<< HEAD
    severity: "Enhancement",
    help: "https://coinfabrik.github.io/scout-soroban/docs/detectors/vec-could-be-mapping",
    vulnerability_class: "Gas Usage",
=======
    severity: Severity::Enhancement,
    help: "https://coinfabrik.github.io/scout-soroban/docs/vulnerabilities/vec-could-be-mapping",
    vulnerability_class: VulnerabilityClass::GasUsage,
>>>>>>> ab38ddc3
};

dylint_linting::impl_late_lint! {
    pub VEC_COULD_BE_MAPPING,
    Warn,
    LINT_MESSAGE,
    VecCouldBeMapping::default()
}

#[derive(Default)]
pub struct VecCouldBeMapping {}

impl<'tcx> LateLintPass<'tcx> for VecCouldBeMapping {
    fn check_fn(
        &mut self,
        cx: &LateContext<'tcx>,
        _: FnKind<'tcx>,
        _: &'tcx FnDecl<'_>,
        body: &'tcx Body<'_>,
        _: Span,
        _: LocalDefId,
    ) {
        let mut vec_mapping_storage = FindIterations {
            cx,
            uses_as_hashmap: Vec::new(),
            function_body: body,
        };

        walk_expr(&mut vec_mapping_storage, body.value);

        vec_mapping_storage.uses_as_hashmap.iter().for_each(|span| {
            span_lint_and_help(
                cx,
                VEC_COULD_BE_MAPPING,
                *span,
                LINT_MESSAGE,
                None,
                "Change this to a parametrized enum as storage key",
            );
        });
    }
}

struct FindIterations<'a, 'b, 'c> {
    cx: &'b LateContext<'a>,
    uses_as_hashmap: Vec<Span>,
    function_body: &'b Body<'c>,
}

impl<'a, 'b, 'c> FindIterations<'a, 'b, 'c> {
    fn vector_comes_from_local_set_from_storage<'hir>(
        &mut self,
        receiver: &'hir Expr<'hir>,
    ) -> bool {
        || -> Result<bool, ()> {
            let path = expr_to_path(&receiver.kind)?;
            let (_, object_path) = path_to_resolved(&path)?;
            let object_decl_hir_id = resolution_to_local(&object_path.res)?;
            let mut fst = FindStorageLocal {
                cx: self.cx,
                result: false,
                id: object_decl_hir_id,
            };
            walk_expr(&mut fst, self.function_body.value);

            Ok(fst.result)
        }()
        .unwrap_or(false)
    }

    fn vector_comes_directly_from_storage<'hir>(&mut self, receiver: &'hir Expr<'hir>) -> bool {
        let mut fgse = FindGetStorageExpression {
            cx: self.cx,
            result: false,
        };
        walk_expr(&mut fgse, receiver);
        fgse.result
    }

    fn visit_expr_internal(&mut self, expr: &Expr<'_>) -> Result<(), ()> {
        let (function_name, receiver, _, _) = expr_to_method_call(&expr.kind)?;
        if function_name.ident.as_str() != "find" {
            return Ok(());
        }
        let receiver_type = get_type_string(self.cx, &receiver.hir_id)?;
        if receiver_type != "soroban_sdk::iter::UnwrappedIter" {
            return Ok(());
        }

        let (function_name, receiver, _, _) = expr_to_method_call(&receiver.kind)?;
        if function_name.ident.as_str() != "iter" {
            return Ok(());
        }

        let (def, generic_args) = type_to_adt(get_node_type(self.cx, &receiver.hir_id).kind())?;
        if definition_to_string(self.cx, def.did()) != "soroban_sdk::vec::Vec" {
            return Ok(());
        }

        if generic_args.len() != 1 {
            return Ok(());
        }

        let generic_arg = generic_args.first().unwrap().unpack();

        let type_string = {
            if let GenericArgKind::Type(x) = generic_arg {
                Ok(x)
            } else {
                Err(())
            }
        }?
        .to_string();
        let n = type_string.len();
        if !(n > 2
            && type_string.chars().nth(0).unwrap() == '('
            && type_string.chars().nth(n - 1).unwrap() == ')')
        {
            return Ok(());
        }

        //Iterating over a vector of tuples. Does it come from storage?
        if self.vector_comes_from_local_set_from_storage(receiver)
            || self.vector_comes_directly_from_storage(receiver)
        {
            self.uses_as_hashmap.push(expr.span);
        }

        Ok(())
    }
}

struct FindStorageLocal<'a, 'b> {
    cx: &'b LateContext<'a>,
    result: bool,
    id: &'b HirId,
}

impl<'a, 'b> FindStorageLocal<'a, 'b> {
    fn visit_stmt_internal(&mut self, stmt: &Stmt<'_>) -> Result<bool, ()> {
        let let_struct = stmt_to_local(&stmt.kind)?;
        if let_struct.pat.hir_id != *self.id || let_struct.init.is_none() {
            return Ok(false);
        }

        let init = let_struct.init.unwrap();

        let mut fgse = FindGetStorageExpression {
            cx: self.cx,
            result: false,
        };
        walk_expr(&mut fgse, init);

        Ok(fgse.result)
    }
}

impl<'tcx, 'a, 'b> Visitor<'tcx> for FindStorageLocal<'a, 'b> {
    fn visit_stmt(&mut self, stmt: &'tcx Stmt<'_>) {
        if self.result {
            return;
        }
        if let Ok(r) = self.visit_stmt_internal(stmt) {
            self.result = r;
        }
        //walk_expr(self, expr);
    }
}

struct FindGetStorageExpression<'a, 'b> {
    cx: &'b LateContext<'a>,
    result: bool,
}

impl<'tcx, 'a, 'b, 'c> Visitor<'tcx> for FindIterations<'a, 'b, 'c> {
    fn visit_expr(&mut self, expr: &'tcx Expr<'_>) {
        let _ = self.visit_expr_internal(expr);
        walk_expr(self, expr);
    }
}

fn is_storage(cx: &LateContext<'_>, hir_id: &HirId) -> bool {
    let receiver_type = get_type_string(cx, hir_id);
    if let Ok(receiver_type) = receiver_type {
        receiver_type == "soroban_sdk::storage::Persistent"
            || receiver_type != "soroban_sdk::storage::Temporary"
            || receiver_type != "soroban_sdk::storage::Instance"
    } else {
        false
    }
}

impl<'a, 'b> FindGetStorageExpression<'a, 'b> {
    fn visit_expr_internal(&mut self, expr: &Expr<'_>) -> Result<(), ()> {
        let (function_name, receiver, _, _) = expr_to_method_call(&expr.kind)?;
        if function_name.ident.as_str() != "get" {
            return Ok(());
        }
        if !is_storage(self.cx, &receiver.hir_id) {
            return Ok(());
        }
        let generic_args = {
            if let Some(x) = function_name.args {
                Ok(x)
            } else {
                Err(())
            }
        }?;
        let generic_args = generic_args.args;
        if generic_args.len() != 2 {
            return Ok(());
        }
        let data_type = generic_args[1];
        if get_type_string(self.cx, &data_type.hir_id())? != "soroban_sdk::vec::Vec" {
            return Ok(());
        }
        let data_type = {
            if let GenericArg::Type(x) = data_type {
                Ok(x)
            } else {
                Err(())
            }
        }?;
        let path = {
            if let TyKind::Path(x) = data_type.kind
                && let QPath::Resolved(_, x) = x
            {
                Ok(x)
            } else {
                Err(())
            }
        }?;
        let last_segment = path.segments.last().ok_or(())?;
        let args = {
            if let Some(x) = last_segment.args {
                Ok(x)
            } else {
                Err(())
            }
        }?
        .args;
        if args.len() != 1 {
            return Ok(());
        }
        let argument = args.first().unwrap();
        let argument = {
            if let GenericArg::Type(x) = argument {
                Ok(x)
            } else {
                Err(())
            }
        }?;

        self.result = matches!(argument.kind, TyKind::Tup(_));

        Ok(())
    }
}

impl<'tcx, 'a, 'b> Visitor<'tcx> for FindGetStorageExpression<'a, 'b> {
    fn visit_expr(&mut self, expr: &'tcx Expr<'_>) {
        let _ = self.visit_expr_internal(expr);
        walk_expr(self, expr);
    }
}<|MERGE_RESOLUTION|>--- conflicted
+++ resolved
@@ -32,15 +32,9 @@
     name: env!("CARGO_PKG_NAME"),
     short_message: LINT_MESSAGE,
     long_message: "This vector could be a mapping. Consider changing it, because you are using `find` method in a vector of tuples",
-<<<<<<< HEAD
-    severity: "Enhancement",
-    help: "https://coinfabrik.github.io/scout-soroban/docs/detectors/vec-could-be-mapping",
-    vulnerability_class: "Gas Usage",
-=======
     severity: Severity::Enhancement,
     help: "https://coinfabrik.github.io/scout-soroban/docs/vulnerabilities/vec-could-be-mapping",
     vulnerability_class: VulnerabilityClass::GasUsage,
->>>>>>> ab38ddc3
 };
 
 dylint_linting::impl_late_lint! {
