--- conflicted
+++ resolved
@@ -13,10 +13,7 @@
         definition_to_string, expr_to_method_call, expr_to_path, get_node_type, get_type_string,
         path_to_resolved, resolution_to_local, stmt_to_local, type_to_adt,
     },
-<<<<<<< HEAD
     declarations::{Severity, VulnerabilityClass},
-=======
->>>>>>> 9ae30d54
     macros::expose_lint_info,
 };
 use rustc_hir::{
