--- conflicted
+++ resolved
@@ -36,15 +36,9 @@
     name: env!("CARGO_PKG_NAME"),
     short_message: LINT_MESSAGE,
     long_message: "This vector could be a mapping. Consider changing it, because you are using `find` method in a vector of tuples",
-<<<<<<< HEAD
     severity: Severity::Enhancement,
-    help: "https://coinfabrik.github.io/scout/docs/vulnerabilities/vec-could-be-mapping",
+    help: "https://coinfabrik.github.io/scout-soroban/docs/vulnerabilities/vec-could-be-mapping",
     vulnerability_class: VulnerabilityClass::GasUsage,
-=======
-    severity: "Enhancement",
-    help: "https://coinfabrik.github.io/scout-soroban/docs/detectors/vec-could-be-mapping",
-    vulnerability_class: "Gas Usage",
->>>>>>> a92ef473
 };
 
 dylint_linting::impl_late_lint! {
