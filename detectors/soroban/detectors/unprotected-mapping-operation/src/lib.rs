--- conflicted
+++ resolved
@@ -10,10 +10,7 @@
         get_node_type_opt, is_soroban_address, is_soroban_function, is_soroban_map,
         FunctionCallVisitor,
     },
-<<<<<<< HEAD
     declarations::{Severity, VulnerabilityClass},
-=======
->>>>>>> 9ae30d54
     macros::expose_lint_info,
 };
 use if_chain::if_chain;
