--- conflicted
+++ resolved
@@ -5,12 +5,8 @@
 extern crate rustc_middle;
 extern crate rustc_span;
 
-<<<<<<< HEAD
 use std::collections::HashSet;
 
-use clippy_utils::diagnostics::span_lint_and_help;
-=======
->>>>>>> 9fac0b09
 use if_chain::if_chain;
 use rustc_hir::intravisit::walk_expr;
 use rustc_hir::intravisit::Visitor;
@@ -295,12 +291,10 @@
             );
 
             for span in spans {
-                span_lint_and_help(
+                Detector::DivideBeforeMultiply.span_lint_and_help(
                     cx,
                     DIVIDE_BEFORE_MULTIPLY,
                     span,
-                    Detector::DivideBeforeMultiply.get_lint_message(),
-                    None,
                     "Consider reversing the order of operations to reduce the loss of precision.",
                 );
             }
