[workspace]
exclude = [".cargo", ".vscode", "common", "target"]
members = ["*"]

[workspace.dependencies]
<<<<<<< HEAD
clippy_utils = { git = "https://github.com/rust-lang/rust-clippy", rev = "99c7838" }
clippy_wrappers = { package = "scout-audit-clippy-wrappers-ink", path = "../../../scout-audit-clippy-wrappers-ink" }
if_chain = "=1.0.2"
itertools = { version = "=0.13" }
scout-audit-dylint-linting = { path = "../../../scout-audit-dylint-linting" }
=======
clippy_utils = { git = "https://github.com/rust-lang/rust-clippy", rev = "51a1cf0" }
clippy_wrappers = { package = "scout-audit-clippy-wrappers", git = "https://github.com/CoinFabrik/scout-audit/", rev = "d2d0748a08517cb02668c59dfec35ecf9f63f467" }
common = { path = "../../common" }
dylint_internal = "=3.1.2"
dylint_linting = "=3.1.2"
if_chain = "=1.0.2"
itertools = { version = "=0.13" }
>>>>>>> 9c4edd1d
<|MERGE_RESOLUTION|>--- conflicted
+++ resolved
@@ -3,18 +3,10 @@
 members = ["*"]
 
 [workspace.dependencies]
-<<<<<<< HEAD
-clippy_utils = { git = "https://github.com/rust-lang/rust-clippy", rev = "99c7838" }
+clippy_utils = { git = "https://github.com/rust-lang/rust-clippy", rev = "51a1cf0" }
 clippy_wrappers = { package = "scout-audit-clippy-wrappers-ink", path = "../../../scout-audit-clippy-wrappers-ink" }
-if_chain = "=1.0.2"
-itertools = { version = "=0.13" }
-scout-audit-dylint-linting = { path = "../../../scout-audit-dylint-linting" }
-=======
-clippy_utils = { git = "https://github.com/rust-lang/rust-clippy", rev = "51a1cf0" }
-clippy_wrappers = { package = "scout-audit-clippy-wrappers", git = "https://github.com/CoinFabrik/scout-audit/", rev = "d2d0748a08517cb02668c59dfec35ecf9f63f467" }
 common = { path = "../../common" }
 dylint_internal = "=3.1.2"
 dylint_linting = "=3.1.2"
 if_chain = "=1.0.2"
-itertools = { version = "=0.13" }
->>>>>>> 9c4edd1d
+itertools = { version = "=0.13" }