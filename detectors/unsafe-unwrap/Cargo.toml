[package]
name = "unsafe-unwrap"
version = "0.1.0"
edition = "2021"

[lib]
crate-type = ["cdylib"]

[dependencies]
<<<<<<< HEAD
dylint_linting = "2.1.5"
if_chain = "1.0.2"

scout-audit-internal = { path = "../../scout-audit-internal", features = ["detector", "lint_helper"] }
=======
clippy_utils = { workspace = true }
dylint_linting = { workspace = true }
if_chain = { workspace = true }

scout-audit-internal = { workspace = true }
>>>>>>> 08b4750a

[dev-dependencies]
dylint_testing = { workspace = true }

[package.metadata.rust-analyzer]
rustc_private = true<|MERGE_RESOLUTION|>--- conflicted
+++ resolved
@@ -7,18 +7,11 @@
 crate-type = ["cdylib"]
 
 [dependencies]
-<<<<<<< HEAD
-dylint_linting = "2.1.5"
-if_chain = "1.0.2"
-
-scout-audit-internal = { path = "../../scout-audit-internal", features = ["detector", "lint_helper"] }
-=======
 clippy_utils = { workspace = true }
 dylint_linting = { workspace = true }
 if_chain = { workspace = true }
 
 scout-audit-internal = { workspace = true }
->>>>>>> 08b4750a
 
 [dev-dependencies]
 dylint_testing = { workspace = true }
