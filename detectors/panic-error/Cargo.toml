--- conflicted
+++ resolved
@@ -11,11 +11,7 @@
 dylint_linting = { workspace = true }
 if_chain = { workspace = true }
 
-<<<<<<< HEAD
-scout-audit-internal = { path = "../../scout-audit-internal", features = ["detector", "lint_helper"] }
-=======
 scout-audit-internal = { workspace = true }
->>>>>>> 08b4750a
 
 [dev-dependencies]
 dylint_testing = { workspace = true }
