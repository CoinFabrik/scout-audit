--- conflicted
+++ resolved
@@ -65,11 +65,8 @@
 | [iterators-over-indexing](https://github.com/CoinFabrik/scout-soroban/tree/main/detectors/iterators-over-indexing)             |Iterating with hardcoded indexes is slower than using an iterator. Also, if the index is out of bounds, it will panic. | [1](https://github.com/CoinFabrik/scout-soroban/tree/main/test-cases/iterators-over-indexing-1)                   | Enhancement  |
 | [assert-violation](https://github.com/CoinFabrik/scout-soroban/tree/main/detectors/assert-violation)                           | Avoid the usage of the macro assert!, it can panic.| [1](https://github.com/CoinFabrik/scout-soroban/tree/main/test-cases/assert-violation/assert-violation-1)                                                                            | Enhancement    |
 | [unprotected-mapping-operation](https://github.com/CoinFabrik/scout-soroban/tree/main/detectors/unprotected-mapping-operation)                           | Modifying mappings with an arbitrary key given by users can be a significant vulnerability. | [1](https://github.com/CoinFabrik/scout-soroban/tree/main/test-cases/unprotected-mapping-operation/unprotected-mapping-operation-1), [2](https://github.com/CoinFabrik/scout-soroban/tree/main/test-cases/unprotected-mapping-operation/unprotected-mapping-operation-2)                   | Critical  |
-<<<<<<< HEAD
 | [unrestricted-transfer-from](https://github.com/CoinFabrik/scout-soroban/tree/main/detectors/unrestricted-transfer-from)                           | Avoid passing an user-defined parameter as a `from` field in transfer-from. | [1](https://github.com/CoinFabrik/scout-soroban/tree/main/test-cases/unrestricted-transfer-from/unrestricted-transfer-from-1)                   | Critical  |
-=======
 | [dos-unexpected-revert-with-vector](https://github.com/CoinFabrik/scout-soroban/tree/main/detectors/dos-unexpected-revert-with-vector)                           | DoS due to improper storage. | [1](https://github.com/CoinFabrik/scout-soroban/tree/main/test-cases/dos-unexpected-revert-with-vector/dos-unexpected-revert-with-vector-1)          | Medium  |
->>>>>>> a9114c3e
 
 
 ## Tests
